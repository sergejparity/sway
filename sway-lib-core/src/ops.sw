--- conflicted
+++ resolved
@@ -977,12 +977,8 @@
     }
 }
 
-<<<<<<< HEAD
+/// Trait to evaluate if one value is greater than or equal, or less than or equal to another of the same type.
 pub trait OrdEq: Ord + Eq {
-=======
-/// Trait to evaluate if one value is greater than or equal, or less than or equal to another of the same type.
-trait OrdEq: Ord + Eq {
->>>>>>> fbee2944
 } {
     /// Evaluates if one value of the same type is greater or equal to than another.
     ///
