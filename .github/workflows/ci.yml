name: CI

on:
  push:
    branches:
      - master
  pull_request:
  release:
    types: [published]

concurrency:
  group: ${{ github.workflow }}-${{ github.event.pull_request.number || github.ref }}
  cancel-in-progress: true

env:
  CARGO_TERM_COLOR: always
  REGISTRY: ghcr.io
  RUST_VERSION: 1.72.0
  NIGHTLY_RUST_VERSION: nightly-2023-08-27

jobs:
  build-sway-lib-core:
    runs-on: ubuntu-latest
    steps:
      - uses: actions/checkout@v3
      - name: Install toolchain
        uses: dtolnay/rust-toolchain@master
        with:
          toolchain: ${{ env.RUST_VERSION }}
      - uses: Swatinem/rust-cache@v2
      - name: Install Forc
        run: cargo install --locked --debug --path ./forc
      - name: Build sway-lib-core
        run: forc build --path sway-lib-core

  build-sway-lib-std:
    runs-on: ubuntu-latest
    steps:
      - uses: actions/checkout@v3
      - name: Install toolchain
        uses: dtolnay/rust-toolchain@master
        with:
          toolchain: ${{ env.RUST_VERSION }}
      - uses: Swatinem/rust-cache@v2
      - name: Install Forc
        run: cargo install --locked --debug --path ./forc
      - name: Build sway-lib-std
        run: forc build --path sway-lib-std

  build-sway-examples:
    runs-on: ubuntu-latest
    steps:
      - uses: actions/checkout@v3
      - name: Install toolchain
        uses: dtolnay/rust-toolchain@master
        with:
          toolchain: ${{ env.RUST_VERSION }}
      - uses: Swatinem/rust-cache@v2
      - name: Build Sway examples workspace
        run: cargo run --locked -p forc -- build --locked --path ./examples/Forc.toml

  build-reference-examples:
    runs-on: ubuntu-latest
    steps:
      - uses: actions/checkout@v3
      - name: Install toolchain
        uses: dtolnay/rust-toolchain@master
        with:
          toolchain: ${{ env.RUST_VERSION }}
      - uses: Swatinem/rust-cache@v2
      - name: Build Sway examples workspace
        run: cargo run --locked -p forc -- build --locked --path ./docs/reference/src/code/Forc.toml

  forc-fmt-check-sway-examples:
    runs-on: ubuntu-latest
    steps:
      - uses: actions/checkout@v3
      - name: Install toolchain
        uses: dtolnay/rust-toolchain@master
        with:
          toolchain: ${{ env.RUST_VERSION }}
      - uses: Swatinem/rust-cache@v2
      - name: Check Sway examples formatting
        run: cargo run --locked -p forc-fmt -- --check --path ./examples

  forc-fmt-check-panic:
    runs-on: ubuntu-latest
    steps:
      - uses: actions/checkout@v3
      - name: Install toolchain
        uses: dtolnay/rust-toolchain@master
        with:
          toolchain: ${{ env.RUST_VERSION }}
      - uses: Swatinem/rust-cache@v2
      - name: Install forc-fmt
        run: cargo install --locked --debug --path ./forc-plugins/forc-fmt
      - name: Run the formatter against all sway projects and fail if any of them panic
        run: scripts/formatter/forc-fmt-check-panic.sh

  build-mdbook:
    runs-on: buildjet-8vcpu-ubuntu-2204
    steps:
      - uses: actions/checkout@v3
      - name: Install toolchain
        uses: dtolnay/rust-toolchain@master
        with:
          toolchain: ${{ env.RUST_VERSION }}
      - uses: Swatinem/rust-cache@v2
      - name: Install Forc
        run: cargo install --locked --debug --path ./forc
      - name: Install Forc plugins
        run: |
          cargo install --locked --debug --path ./forc-plugins/forc-fmt
          cargo install --locked --debug --path ./forc-plugins/forc-lsp
          cargo install --locked --debug --path ./forc-plugins/forc-client
          cargo install --locked --debug --path ./forc-plugins/forc-doc
          cargo install --locked --debug --path ./forc-plugins/forc-tx
          cargo install --locked --debug forc-explore
      - name: Install mdbook-forc-documenter
        run: cargo install --locked --debug --path ./scripts/mdbook-forc-documenter

      - name: Run mdbook build
        uses: peaceiris/actions-mdbook@v1
        with:
          mdbook-version: '0.4.25'
      - name: Emit book logs to tmp.txt, fail if build logs contain 'ERROR'
        run: |
          MDBOOK_preprocessor__FORC_documenter__STRICT="true" mdbook build docs/book &> tmp.txt
          if cat tmp.txt | grep 'ERROR'
          then
            cat tmp.txt
            rm tmp.txt && exit 1
          else
            rm tmp.txt && exit 0
          fi

      - name: Emit reference logs to tmp.txt, fail if build logs contain 'ERROR'
        run: |
          mdbook build docs/reference
          mdbook build docs/reference &> tmp.txt
          if cat tmp.txt | grep 'ERROR'
          then
            cat tmp.txt
            rm tmp.txt && exit 1
          else
            rm tmp.txt && exit 0
          fi

  build-forc-doc-sway-lib-std:
    runs-on: ubuntu-latest
    steps:
      - uses: actions/checkout@v3
      - name: Install toolchain
        uses: dtolnay/rust-toolchain@master
        with:
          toolchain: ${{ env.RUST_VERSION }}
      - uses: Swatinem/rust-cache@v2
      - name: Install Forc
        run: cargo install --locked --debug --path ./forc
      - name: Install Forc plugins
        run: |
          cargo install --locked --debug --path ./forc-plugins/forc-doc
      - name: Build sway-lib-std docs
        run: forc doc --manifest-path ./sway-lib-std

  build-forc-test-project:
    runs-on: ubuntu-latest
    steps:
      - uses: actions/checkout@v3
      - name: Install toolchain
        uses: dtolnay/rust-toolchain@master
        with:
          toolchain: ${{ env.RUST_VERSION }}
      - uses: Swatinem/rust-cache@v2
      - name: Install Forc
        run: cargo install --locked --debug --path ./forc
      - name: Initialize test project
        run: forc new test-proj
      - name: Update project forc manifest to use local sway-lib-std
        run: echo "std = { path = \"../sway-lib-std/\" }" >> test-proj/Forc.toml
      - name: Build test project
        run: forc build --path test-proj
      # TODO: Re-add this upon landing unit test support: #1832
      # - name: Run test project's test suite
      #   run: (cd test-proj && forc test)
      - name: Install cargo-generate
        run: cargo install --locked cargo-generate
      - name: Generate Rust Integration Tests
        run: (cd test-proj && cargo generate --init --path ../templates/sway-test-rs --name test-proj)
      - name: Update project cargo manifest with workspace
        run: |
          echo "

          [workspace]" >> test-proj/Cargo.toml
      - name: Build and Run Default Integration Test
        run: (cd test-proj && cargo test)

  cargo-build-workspace:
    runs-on: ubuntu-latest
    steps:
      - uses: actions/checkout@v3
      - name: Install toolchain
        uses: dtolnay/rust-toolchain@master
        with:
          toolchain: ${{ env.RUST_VERSION }}
      - uses: Swatinem/rust-cache@v2
      - name: 'Build Workspace'
        run: cargo build --locked --workspace --all-features --all-targets
        env:
          RUSTFLAGS: '-D warnings'

  cargo-clippy:
    runs-on: ubuntu-latest
    steps:
      - uses: actions/checkout@v3
      - name: Install toolchain
        uses: dtolnay/rust-toolchain@master
        with:
          toolchain: ${{ env.RUST_VERSION }}
          components: clippy
      - uses: Swatinem/rust-cache@v2
      - name: Check Clippy Linter
        run: cargo clippy --all-features --all-targets -- -D warnings

  cargo-toml-fmt-check:
    runs-on: ubuntu-latest
    steps:
      - uses: actions/checkout@v3
      - name: Install toolchain
        uses: dtolnay/rust-toolchain@master
        with:
          toolchain: ${{ env.RUST_VERSION }}
      - name: Install Cargo.toml linter
        uses: baptiste0928/cargo-install@v1
        with:
          crate: cargo-toml-lint
          version: '0.1'
      - name: Run Cargo.toml linter
        run: git ls-files | grep Cargo.toml$ | grep -v 'templates/sway-test-rs' | xargs --verbose -n 1 cargo-toml-lint

  cargo-fmt-check:
    runs-on: ubuntu-latest
    steps:
      - uses: actions/checkout@v3
      - name: Install toolchain
        uses: dtolnay/rust-toolchain@master
        with:
          toolchain: ${{ env.RUST_VERSION }}
          components: rustfmt
      - name: Check Formatting
        run: cargo fmt --all -- --check

  cargo-run-e2e-test:
    runs-on: ubuntu-latest
    services:
      fuel-core:
<<<<<<< HEAD
        image: ghcr.io/fuellabs/fuel-core:latest
=======
        image: ghcr.io/fuellabs/fuel-core:v0.20.3
>>>>>>> f894ba63
        ports:
          - 4000:4000
    steps:
      - uses: actions/checkout@v3
      - name: Install toolchain
        uses: dtolnay/rust-toolchain@master
        with:
          toolchain: ${{ env.RUST_VERSION }}
      - uses: Swatinem/rust-cache@v2
      - name: Cargo Run E2E Tests (Fuel VM)
        run: cargo run --locked --release --bin test -- --locked

  cargo-run-e2e-test-evm:
    runs-on: ubuntu-latest
    steps:
      - uses: actions/checkout@v3
      - name: Install toolchain
        uses: dtolnay/rust-toolchain@master
        with:
          toolchain: ${{ env.RUST_VERSION }}
      - uses: Swatinem/rust-cache@v2
      - name: Cargo Run E2E Tests (EVM)
        run: cargo run --locked --release --bin test -- --target evm --locked

  cargo-run-e2e-test-midenvm:
    runs-on: ubuntu-latest
    steps:
      - uses: actions/checkout@v3
      - name: Install toolchain
        uses: dtolnay/rust-toolchain@master
        with:
          toolchain: ${{ env.RUST_VERSION }}
      - uses: Swatinem/rust-cache@v2
      - name: Cargo Run E2E Tests (EVM)
        run: cargo run --locked --release --bin test -- --target midenvm --locked

  # TODO: Remove this upon merging std tests with the rest of the E2E tests.
  cargo-test-lib-std:
    runs-on: buildjet-8vcpu-ubuntu-2204
    steps:
      - uses: actions/checkout@v3
      - name: Install toolchain
        uses: dtolnay/rust-toolchain@master
        with:
          toolchain: ${{ env.RUST_VERSION }}
      - uses: Swatinem/rust-cache@v2
      - name: Build All Tests
        run: cargo run --locked -p forc -- build --locked --path ./test/src/sdk-harness
      - name: Cargo Test sway-lib-std
        run: cargo test --locked --manifest-path ./test/src/sdk-harness/Cargo.toml -- --nocapture

  forc-run-benchmarks:
    runs-on: ubuntu-latest
    permissions:
      contents: write
    steps:
      - uses: actions/checkout@v3
      - name: Install toolchain
        uses: dtolnay/rust-toolchain@master
        with:
          toolchain: ${{ env.RUST_VERSION }}
      - uses: Swatinem/rust-cache@v2
      - name: Install Forc
        run: cargo install --locked --debug --path ./forc
      - name: Run benchmarks
        run: ./benchmark.sh
      - name: Checkout benchmark data
        if: github.event_name != 'push'
        uses: actions/checkout@v3
        with:
          repository: FuelLabs/sway-performance-data
          path: performance-data
      - name: Checkout benchmark data
        if: github.event_name == 'push'
        uses: actions/checkout@v3
        with:
          repository: FuelLabs/sway-performance-data
          path: performance-data
          token: ${{ secrets.CI_ACCOUNT_PAT }}
      - name: Prepare benchmarks data for commit
        if: github.event_name == 'push'
        run: ./benchmark.sh --prepare-for-commit
      - uses: EndBug/add-and-commit@v9
        with:
          cwd: './performance-data'
          message: 'Updated benchmark data'
          default_author: github_actions

  forc-unit-tests:
    runs-on: ubuntu-latest
    steps:
      - uses: actions/checkout@v3
      - name: Install toolchain
        uses: dtolnay/rust-toolchain@master
        with:
          toolchain: ${{ env.RUST_VERSION }}
      - uses: Swatinem/rust-cache@v2
      - name: Install Forc
        run: cargo install --locked --debug --path ./forc
      - name: Run Unit Tests
        run: forc build --path sway-lib-core && forc test --path sway-lib-core && forc build --path sway-lib-std && forc test --path sway-lib-std

  forc-pkg-fuels-deps-check:
    runs-on: ubuntu-latest
    steps:
      - uses: actions/checkout@v3
      - name: Install toolchain
        uses: dtolnay/rust-toolchain@master
        with:
          toolchain: ${{ env.RUST_VERSION }}
      - uses: Swatinem/rust-cache@v2

      - name: Install cargo-deps
        run: cargo install cargo-deps

      # We require this check to avoid cyclic dependencies between 'fuels' and 'forc-pkg'.
      # Detailed explanation is found in the echo below.
      - name: Check 'forc-pkg' dependencies for 'fuels' crates
        run: |
          deps=$(cargo deps --manifest-path forc-pkg/Cargo.toml)

          case "$deps" in
            *fuels*)
              echo -e "\nFound dependency on a 'fuels' crate.
          To avoid cyclic dependencies between 'fuels' and 'forc-pkg',
          we want to avoid using 'fuels' crates in 'forc-pkg' since 'fuels-rs' depends on 'forc-pkg' for its integration tests.

          To fix this, please remove any 'fuels' dependency from forc-pkg/Cargo.toml.

          Detailed explanation here: https://github.com/FuelLabs/fuels-rs/issues/752#issuecomment-1386242106"
              exit 1
              ;;
            *)
              exit 0
              ;;
          esac

  cargo-test-workspace:
    runs-on: ubuntu-latest
    steps:
      - uses: actions/checkout@v3
      - name: Install toolchain
        uses: dtolnay/rust-toolchain@master
        with:
          toolchain: ${{ env.RUST_VERSION }}
      - uses: Swatinem/rust-cache@v2
      - name: Run tests
        run: cargo test --locked

  cargo-unused-deps-check:
    runs-on: ubuntu-latest
    steps:
      - uses: actions/checkout@v3
      - name: Install toolchain
        uses: dtolnay/rust-toolchain@master
        with:
          # `cargo-udeps` requires nightly to run
          toolchain: ${{ env.NIGHTLY_RUST_VERSION }}
      - uses: Swatinem/rust-cache@v2
      - name: Install cargo-udeps
        run: cargo install --locked cargo-udeps
      - name: Check Unused Deps
        run: cargo udeps --locked --all-targets

  notify-slack-on-failure:
    needs:
      [
        build-forc-test-project,
        build-sway-examples,
        build-sway-lib-core,
        build-sway-lib-std,
        cargo-build-workspace,
        cargo-clippy,
        cargo-fmt-check,
        cargo-run-e2e-test,
        cargo-run-e2e-test-evm,
        cargo-test-lib-std,
        cargo-test-workspace,
        cargo-unused-deps-check,
      ]
    runs-on: ubuntu-latest
    steps:
      - name: Notify Slack On Failure
        uses: ravsamhq/notify-slack-action@v2
        if: always() && github.ref == 'refs/heads/master'
        with:
          status: ${{ job.status }}
          token: ${{ secrets.GITHUB_TOKEN }}
          notification_title: '{workflow} has {status_message}'
          message_format: '{emoji} *{workflow}* {status_message} in <{repo_url}|{repo}> : <{run_url}|View Run Results>'
          footer: ''
          notify_when: 'failure'
        env:
          SLACK_WEBHOOK_URL: ${{ secrets.SLACK_WEBHOOK_NOTIFY_BUILD }}

  # This job carries out some validation steps to prepare for a publish.
  # This is a separate job because we want this to fail fast if something is invalid here.
  pre-publish-check:
    if: github.event_name == 'release' && github.event.action == 'published'
    runs-on: ubuntu-latest
    steps:
      - name: Checkout repository
        uses: actions/checkout@v3

      - name: Install toolchain
        uses: dtolnay/rust-toolchain@master
        with:
          toolchain: ${{ env.RUST_VERSION }}

      - name: Verify tag version
        run: |
          cargo install toml-cli
          ./.github/workflows/scripts/verify_tag.sh ${{ github.ref_name }} forc/Cargo.toml
          ./.github/workflows/scripts/verify_tag.sh ${{ github.ref_name }} forc-pkg/Cargo.toml
          ./.github/workflows/scripts/verify_tag.sh ${{ github.ref_name }} forc-plugins/forc-client/Cargo.toml
          ./.github/workflows/scripts/verify_tag.sh ${{ github.ref_name }} forc-plugins/forc-doc/Cargo.toml
          ./.github/workflows/scripts/verify_tag.sh ${{ github.ref_name }} forc-plugins/forc-fmt/Cargo.toml
          ./.github/workflows/scripts/verify_tag.sh ${{ github.ref_name }} forc-plugins/forc-lsp/Cargo.toml
          ./.github/workflows/scripts/verify_tag.sh ${{ github.ref_name }} forc-plugins/forc-tx/Cargo.toml
          ./.github/workflows/scripts/verify_tag.sh ${{ github.ref_name }} forc-test/Cargo.toml
          ./.github/workflows/scripts/verify_tag.sh ${{ github.ref_name }} forc-tracing/Cargo.toml
          ./.github/workflows/scripts/verify_tag.sh ${{ github.ref_name }} forc-util/Cargo.toml
          ./.github/workflows/scripts/verify_tag.sh ${{ github.ref_name }} sway-ast/Cargo.toml
          ./.github/workflows/scripts/verify_tag.sh ${{ github.ref_name }} sway-core/Cargo.toml
          ./.github/workflows/scripts/verify_tag.sh ${{ github.ref_name }} sway-error/Cargo.toml
          ./.github/workflows/scripts/verify_tag.sh ${{ github.ref_name }} sway-ir/Cargo.toml
          ./.github/workflows/scripts/verify_tag.sh ${{ github.ref_name }} sway-ir/sway-ir-macros/Cargo.toml
          ./.github/workflows/scripts/verify_tag.sh ${{ github.ref_name }} sway-lsp/Cargo.toml
          ./.github/workflows/scripts/verify_tag.sh ${{ github.ref_name }} sway-parse/Cargo.toml
          ./.github/workflows/scripts/verify_tag.sh ${{ github.ref_name }} sway-types/Cargo.toml
          ./.github/workflows/scripts/verify_tag.sh ${{ github.ref_name }} sway-utils/Cargo.toml
          ./.github/workflows/scripts/verify_tag.sh ${{ github.ref_name }} swayfmt/Cargo.toml

      - name: Notify if Job Fails
        uses: ravsamhq/notify-slack-action@v2
        if: always()
        with:
          status: ${{ job.status }}
          token: ${{ secrets.GITHUB_TOKEN }}
          notification_title: '{workflow} has {status_message}'
          message_format: '{emoji} *{workflow}* {status_message} in <{repo_url}|{repo}> : <{run_url}|View Run Results>'
          footer: ''
          notify_when: 'failure'
        env:
          SLACK_WEBHOOK_URL: ${{ secrets.SLACK_WEBHOOK_NOTIFY_BUILD }}

  publish:
    # Only do this job if publishing a release
    needs:
      [
        build-forc-test-project,
        build-sway-examples,
        build-sway-lib-core,
        build-sway-lib-std,
        cargo-build-workspace,
        cargo-clippy,
        cargo-fmt-check,
        cargo-run-e2e-test,
        cargo-run-e2e-test-evm,
        cargo-test-lib-std,
        cargo-test-workspace,
        cargo-unused-deps-check,
        pre-publish-check,
      ]
    if: github.event_name == 'release' && github.event.action == 'published'
    runs-on: buildjet-4vcpu-ubuntu-2204

    steps:
      - name: Checkout repository
        uses: actions/checkout@v3

      - name: Install toolchain
        uses: dtolnay/rust-toolchain@master
        with:
          toolchain: ${{ env.RUST_VERSION }}

      - name: Publish crate
        uses: katyo/publish-crates@v2
        with:
          publish-delay: 30000
          registry-token: ${{ secrets.CARGO_REGISTRY_TOKEN }}

      - name: Notify if Job Fails
        uses: ravsamhq/notify-slack-action@v2
        if: always()
        with:
          status: ${{ job.status }}
          token: ${{ secrets.GITHUB_TOKEN }}
          notification_title: '{workflow} has {status_message}'
          message_format: '{emoji} *{workflow}* {status_message} in <{repo_url}|{repo}> : <{run_url}|View Run Results>'
          footer: ''
          notify_when: 'failure'
        env:
          SLACK_WEBHOOK_URL: ${{ secrets.SLACK_WEBHOOK_NOTIFY_BUILD }}

  build-publish-master-image:
    needs:
      [
        build-forc-test-project,
        build-sway-examples,
        build-sway-lib-core,
        build-sway-lib-std,
        cargo-build-workspace,
        cargo-clippy,
        cargo-fmt-check,
        cargo-run-e2e-test,
        cargo-run-e2e-test-evm,
        cargo-test-lib-std,
        cargo-test-workspace,
        cargo-unused-deps-check,
      ]
    if: github.ref == 'refs/heads/master'
    runs-on: ubuntu-latest
    permissions:
      contents: read
      packages: write

    steps:
      - name: Checkout repository
        uses: actions/checkout@v3

      - name: Docker meta
        id: meta
        uses: docker/metadata-action@v3
        with:
          images: |
            ghcr.io/fuellabs/forc
          tags: |
            type=sha
            type=ref,event=branch
            type=ref,event=tag
          flavor: |
            latest=${{ github.ref == 'refs/heads/master' }}
          labels: |
            org.opencontainers.image.title=forc
            org.opencontainers.image.description=Fuel Orchestrator.

      - name: Set up Docker Buildx
        uses: docker/setup-buildx-action@v1

      - name: Log in to the ghcr.io registry
        uses: docker/login-action@v1
        with:
          registry: ${{ env.REGISTRY }}
          username: ${{ github.repository_owner }}
          password: ${{ secrets.GITHUB_TOKEN }}

      - name: Build and push the image to ghcr.io
        uses: docker/build-push-action@v2
        with:
          context: .
          file: deployment/Dockerfile
          push: true
          tags: ${{ steps.meta.outputs.tags }}
          labels: ${{ steps.meta.outputs.labels }}
          cache-from: type=gha
          cache-to: type=gha,mode=max

      - name: Notify if Job Fails
        uses: ravsamhq/notify-slack-action@v2
        if: always()
        with:
          status: ${{ job.status }}
          token: ${{ secrets.GITHUB_TOKEN }}
          notification_title: '{workflow} has {status_message}'
          message_format: '{emoji} *{workflow}* {status_message} in <{repo_url}|{repo}> : <{run_url}|View Run Results>'
          footer: ''
          notify_when: 'failure'
        env:
          SLACK_WEBHOOK_URL: ${{ secrets.SLACK_WEBHOOK_NOTIFY_BUILD }}

  build-publish-release-image:
    # Build & Publish Docker Image Per Sway Release
    needs: publish
    runs-on: ubuntu-latest
    permissions:
      contents: read
      packages: write

    steps:
      - name: Checkout repository
        uses: actions/checkout@v3

      - name: Docker meta
        id: meta
        uses: docker/metadata-action@v3
        with:
          images: |
            ghcr.io/fuellabs/sway
          tags: |
            type=semver,pattern={{raw}}

      - name: Set up Docker Buildx
        uses: docker/setup-buildx-action@v1

      - name: Log in to the ghcr.io registry
        uses: docker/login-action@v1
        with:
          registry: ${{ env.REGISTRY }}
          username: ${{ github.repository_owner }}
          password: ${{ secrets.GITHUB_TOKEN }}

      - name: Build and push the image to ghcr.io
        uses: docker/build-push-action@v2
        with:
          context: .
          file: deployment/Dockerfile
          push: true
          tags: ${{ steps.meta.outputs.tags }}
          labels: ${{ steps.meta.outputs.labels }}
          cache-from: type=gha
          cache-to: type=gha,mode=max

      - name: Notify if Job Fails
        uses: ravsamhq/notify-slack-action@v2
        if: always()
        with:
          status: ${{ job.status }}
          token: ${{ secrets.GITHUB_TOKEN }}
          notification_title: '{workflow} has {status_message}'
          message_format: '{emoji} *{workflow}* {status_message} in <{repo_url}|{repo}> : <{run_url}|View Run Results>'
          footer: ''
          notify_when: 'failure'
        env:
          SLACK_WEBHOOK_URL: ${{ secrets.SLACK_WEBHOOK_NOTIFY_BUILD }}

  build-and-release-forc-binaries:
    name: Build and upload forc binaries to release
    runs-on: ${{ matrix.job.os }}
    if: github.event_name == 'release' && github.event.action == 'published'
    needs: publish
    strategy:
      matrix:
        job:
          - os: ubuntu-20.04
            platform: linux
            target: x86_64-unknown-linux-gnu
            arch: amd64
            svm_target_platform: linux-amd64
          - os: ubuntu-20.04
            platform: linux
            target: aarch64-unknown-linux-gnu
            arch: arm64
            svm_target_platform: linux-aarch64
          - os: macos-latest
            platform: darwin
            target: x86_64-apple-darwin
            arch: amd64
            svm_target_platform: macosx-amd64
          - os: macos-latest
            platform: darwin
            target: aarch64-apple-darwin
            arch: arm64
            svm_target_platform: macosx-aarch64
    steps:
      - name: Checkout sources
        uses: actions/checkout@v3

      - name: Install toolchain
        uses: dtolnay/rust-toolchain@master
        with:
          toolchain: ${{ env.RUST_VERSION }}
          target: ${{ matrix.job.target }}

      - uses: Swatinem/rust-cache@v2
        with:
          cache-on-failure: true
          key: '${{ matrix.job.target }}'

      - name: Use Cross
        uses: baptiste0928/cargo-install@v1
        with:
          crate: cross
          cache-key: '${{ matrix.job.target }}'

      - name: Build forc binaries
        run: |
          cross build --profile=release --target ${{ matrix.job.target }} --bins

      - name: Strip release binaries x86_64-linux-gnu
        if: matrix.job.target == 'x86_64-unknown-linux-gnu'
        run: |
          for BINARY in forc forc-fmt forc-lsp forc-deploy forc-run forc-doc forc-tx forc-submit; do
            strip "target/${{ matrix.job.target }}/release/$BINARY"
          done
      - name: Strip release binaries aarch64-linux-gnu
        if: matrix.job.target == 'aarch64-unknown-linux-gnu'
        run: |
          for BINARY in forc forc-fmt forc-lsp forc-deploy forc-run forc-doc forc-tx forc-submit; do
            docker run --rm -v \
            "$PWD/target:/target:Z" \
            ghcr.io/cross-rs/${{ matrix.job.target }}:main \
            aarch64-linux-gnu-strip \
            /target/${{ matrix.job.target }}/release/$BINARY
          done
      - name: Strip release binaries mac
        if: matrix.job.os == 'macos-latest'
        run: |
          for BINARY in forc forc-fmt forc-lsp forc-deploy forc-run forc-doc forc-tx forc-submit; do
            strip -x "target/${{ matrix.job.target }}/release/$BINARY"
          done

      - name: Prep Assets
        id: prep_assets
        env:
          PLATFORM_NAME: ${{ matrix.job.platform }}
          TARGET: ${{ matrix.job.target }}
          ARCH: ${{ matrix.job.arch }}
        run: |
          ZIP_FILE_NAME=forc-binaries-${{ env.PLATFORM_NAME }}_${{ env.ARCH }}.tar.gz
          echo "ZIP_FILE_NAME=$ZIP_FILE_NAME" >> $GITHUB_ENV
          mkdir -pv ./forc-binaries
          for BINARY in forc forc-fmt forc-lsp forc-deploy forc-run forc-doc forc-tx forc-submit; do
            cp "target/${{ matrix.job.target }}/release/$BINARY" ./forc-binaries
          done
          tar -czvf $ZIP_FILE_NAME ./forc-binaries

      - name: Archive forc binaries
        uses: actions/upload-release-asset@v1
        env:
          GITHUB_TOKEN: ${{ github.token }}
        with:
          upload_url: ${{ github.event.release.upload_url }}
          asset_path: ./${{ env.ZIP_FILE_NAME }}
          asset_name: ${{ env.ZIP_FILE_NAME }}
          asset_content_type: application/gzip<|MERGE_RESOLUTION|>--- conflicted
+++ resolved
@@ -254,11 +254,7 @@
     runs-on: ubuntu-latest
     services:
       fuel-core:
-<<<<<<< HEAD
         image: ghcr.io/fuellabs/fuel-core:latest
-=======
-        image: ghcr.io/fuellabs/fuel-core:v0.20.3
->>>>>>> f894ba63
         ports:
           - 4000:4000
     steps:
