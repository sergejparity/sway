<<<<<<< HEAD
library block;

use ::assert::assert;
use ::constants::ZERO_B256;
use ::result::Result;

enum BlockHashError {
    BlockHeightTooHigh: (),
}

=======
>>>>>>> 080543ef
//! Functionality for accessing block-related data.
library block;

/// Get the current block height.
pub fn height() -> u64 {
    asm(height) {
        bhei height;
        height: u64
    }
}

/// Get the timestamp of the current block.
pub fn timestamp() -> u64 {
    timestamp_of_block(height())
}

/// Get the timestamp of a block at a given `block_height`.
pub fn timestamp_of_block(block_height: u64) -> u64 {
    asm(timestamp, height: block_height) {
        time timestamp height;
        timestamp: u64
    }
}

/// Get the header hash of the block at height `block_height`
pub fn block_header_hash(block_height: u64) -> Result<b256, BlockHashError> {

    let mut header_hash = ZERO_B256;

    asm(r1: __addr_of(header_hash), r2: block_height) {
        bhsh r1 r2;
    };

    // `bhsh` returns b256(0) if the block is not found, so catch this and return an error
    if header_hash == ZERO_B256 {
        Result::Err(BlockHashError::BlockHeightTooHigh)
    } else {
        Result::Ok(header_hash)
    }
}

////////////////////////////////////////////////////////////////////
// Tests
////////////////////////////////////////////////////////////////////

#[test()]
fn test_block_header_hash_ok() {

    // Get the block header hash of the previous block
    let mut hash = block_header_hash(height() - 1);
    assert(hash.is_ok());
}

#[test()]
fn test_block_header_hash_err() {

    // Try to get header hash of a block in the future
    // The function should return a BlockHashError
    let hash = block_header_hash(height() + 1);
    let correct_error = match hash {
        Result::Ok(_) => false,
        Result::Err(BlockHashError::BlockHeightTooHigh) => true,
    };

    assert(correct_error);
    
}<|MERGE_RESOLUTION|>--- conflicted
+++ resolved
@@ -1,4 +1,4 @@
-<<<<<<< HEAD
+//! Functionality for accessing block-related data.
 library block;
 
 use ::assert::assert;
@@ -9,12 +9,8 @@
     BlockHeightTooHigh: (),
 }
 
-=======
->>>>>>> 080543ef
 //! Functionality for accessing block-related data.
-library block;
-
-/// Get the current block height.
+/// Get the current block height
 pub fn height() -> u64 {
     asm(height) {
         bhei height;
