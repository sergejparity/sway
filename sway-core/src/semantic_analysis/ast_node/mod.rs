--- conflicted
+++ resolved
@@ -148,13 +148,9 @@
     let root_mod = &ctx.namespace().root().module;
     let dst_mod = ctx.namespace.module(engines);
 
-<<<<<<< HEAD
     for (_, (_, src, decl, _)) in dst_mod.current_items().use_item_synonyms.iter() {
-=======
-    for (_, (_, src, decl)) in dst_mod.current_items().use_item_synonyms.iter() {
         let decl = decl.expect_typed_ref();
 
->>>>>>> e30497ca
         let src_mod = root_mod.lookup_submodule(handler, engines, src)?;
 
         //  if this is an enum or struct or function, import its implementations
@@ -227,7 +223,7 @@
         ImportType::Star => {
             // try a standard starimport first
             let star_import_handler = Handler::default();
-            let import = ctx.star_import(&star_import_handler, engines, &path);
+            let import = ctx.star_import(&star_import_handler, engines, &path, stmt.reexport);
             if import.is_ok() {
                 handler.append(star_import_handler);
                 import
@@ -236,7 +232,7 @@
                 if let Some((enum_name, path)) = path.split_last() {
                     let variant_import_handler = Handler::default();
                     let variant_import =
-                        ctx.variant_star_import(&variant_import_handler, engines, path, enum_name);
+                        ctx.variant_star_import(&variant_import_handler, engines, path, enum_name, stmt.reexport);
                     if variant_import.is_ok() {
                         handler.append(variant_import_handler);
                         variant_import
@@ -250,12 +246,12 @@
                 }
             }
         }
-        ImportType::SelfImport(_) => ctx.self_import(handler, engines, &path, stmt.alias.clone()),
+        ImportType::SelfImport(_) => ctx.self_import(handler, engines, &path, stmt.alias.clone(), stmt.reexport),
         ImportType::Item(ref s) => {
             // try a standard item import first
             let item_import_handler = Handler::default();
             let import =
-                ctx.item_import(&item_import_handler, engines, &path, s, stmt.alias.clone());
+                ctx.item_import(&item_import_handler, engines, &path, s, stmt.alias.clone(), stmt.reexport);
 
             if import.is_ok() {
                 handler.append(item_import_handler);
@@ -271,6 +267,7 @@
                         enum_name,
                         s,
                         stmt.alias.clone(),
+			stmt.reexport
                     );
                     if variant_import.is_ok() {
                         handler.append(variant_import_handler);
