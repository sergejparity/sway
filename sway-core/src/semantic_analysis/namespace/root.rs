--- conflicted
+++ resolved
@@ -62,6 +62,13 @@
 }
 
 impl ResolvedDeclaration {
+    pub fn is_typed(&self) -> bool {
+	match self {
+            ResolvedDeclaration::Parsed(_) => false,
+            ResolvedDeclaration::Typed(_) => true,
+	}
+    }
+    
     pub fn expect_parsed(self) -> Declaration {
         match self {
             ResolvedDeclaration::Parsed(decl) => decl,
@@ -261,9 +268,9 @@
     ) -> Result<(), ErrorEmitted> {
 	// TODO: Reexport
         self.check_module_privacy(handler, engines, src)?;
-
-<<<<<<< HEAD
-	let src_items = self.module.lookup_submodule(handler, engines, src)?.current_items();
+        let src_mod = self.module.lookup_submodule(handler, engines, src)?;
+	let src_items = src_mod.current_items();
+
 	let (decl, path, src_visibility) =
 	    // TODO: This code is very similar to resolve_symbol_helper, and should be refactored.
 	    if let Some(decl) = src_items.symbols.get(item) {
@@ -319,61 +326,37 @@
                 span: item.span(),
             });
 	}
-=======
-        let src_mod = self.module.lookup_submodule(handler, engines, src)?;
+
         let mut impls_to_insert = TraitMap::default();
-        match src_mod.current_items().symbols.get(item).cloned() {
-            Some(decl) => {
-                if !decl.visibility(engines).is_public() && !is_ancestor(src, dst) {
-                    handler.emit_err(CompileError::ImportPrivateSymbol {
-                        name: item.clone(),
-                        span: item.span(),
-                    });
-                }
-
-                // We only handle trait imports when handling typed declarations,
-                // that is, when performing type-checking, and not when collecting.
-                // Update this once the type system is updated to refer to parsed
-                // declarations.
-                let handle_trait_import = match decl {
-                    ResolvedDeclaration::Parsed(_) => false,
-                    ResolvedDeclaration::Typed(_) => true,
-                };
-
-                if handle_trait_import {
-                    //  if this is an enum or struct or function, import its implementations
-                    if let Ok(type_id) = decl.return_type(&Handler::default(), engines) {
-                        impls_to_insert.extend(
-                            src_mod
-                                .current_items()
-                                .implemented_traits
-                                .filter_by_type_item_import(type_id, engines),
-                            engines,
-                        );
-                    }
-                    // if this is a trait, import its implementations
-                    let decl_span = decl.span(engines);
-                    if decl.is_trait() {
-                        // TODO: we only import local impls from the source namespace
-                        // this is okay for now but we'll need to device some mechanism to collect all available trait impls
-                        impls_to_insert.extend(
-                            src_mod
-                                .current_items()
-                                .implemented_traits
-                                .filter_by_trait_decl_span(decl_span),
-                            engines,
-                        );
-                    }
-                }
-
-                // no matter what, import it this way though.
-                let dst_mod = self.module.lookup_submodule_mut(handler, engines, dst)?;
-                let check_name_clash = |name| {
-                    if let Some((_, _, _)) = dst_mod.current_items().use_item_synonyms.get(name) {
-                        handler.emit_err(CompileError::ShadowsOtherSymbol { name: name.into() });
-                    }
-                };
->>>>>>> 65dbd34e
+	if decl.is_typed() {
+            // We only handle trait imports when handling typed declarations,
+            // that is, when performing type-checking, and not when collecting.
+            // Update this once the type system is updated to refer to parsed
+            // declarations.
+            //  if this is an enum or struct or function, import its implementations
+            if let Ok(type_id) = decl.return_type(&Handler::default(), engines) {
+                impls_to_insert.extend(
+                    src_mod
+                        .current_items()
+                        .implemented_traits
+                        .filter_by_type_item_import(type_id, engines),
+                    engines,
+                );
+            }
+            // if this is a trait, import its implementations
+            let decl_span = decl.span(engines);
+            if decl.is_trait() {
+                // TODO: we only import local impls from the source namespace
+                // this is okay for now but we'll need to device some mechanism to collect all available trait impls
+                impls_to_insert.extend(
+                    src_mod
+                        .current_items()
+                        .implemented_traits
+                        .filter_by_trait_decl_span(decl_span),
+                    engines,
+                );
+            }
+	}
 
         // no matter what, import it this way though.
         let dst_mod = self.module.lookup_submodule_mut(handler, engines, dst)?;
@@ -398,7 +381,13 @@
                     .insert(item.clone(), (None, path, decl, visibility))
             }
         };
-	
+
+        dst_mod
+	    .current_items_mut()
+	    .implemented_traits
+	    .extend(impls_to_insert, engines);
+
+
 //        match src_mod.current_items().symbols.get(item).cloned() {
 //            Some(decl) => {
 //                if !decl.visibility(engines).is_public() && !is_ancestor(src, dst) {
@@ -440,12 +429,6 @@
 //                }));
 //            }
 //        };
-
-        let dst_mod = self.module.lookup_submodule_mut(handler, engines, dst)?;
-        dst_mod
-            .current_items_mut()
-            .implemented_traits
-            .extend(impls_to_insert, engines);
 
         Ok(())
     }
