--- conflicted
+++ resolved
@@ -388,62 +388,6 @@
                     });
                 }
 
-<<<<<<< HEAD
-                if let TyDecl::EnumDecl(ty::EnumDecl { decl_id, .. }) = decl.expect_typed() {
-                    let enum_decl = decl_engine.get_enum(&decl_id);
-                    let enum_ref = DeclRef::new(
-                        enum_decl.call_path.suffix.clone(),
-                        decl_id,
-                        enum_decl.span(),
-                    );
-
-                    if let Some(variant_decl) =
-                        enum_decl.variants.iter().find(|v| v.name == *variant_name)
-                    {
-                        // import it this way.
-                        let dst_mod = self.module.lookup_submodule_mut(handler, engines, dst)?;
-                        let check_name_clash = |name| {
-                            if dst_mod.current_items().use_item_synonyms.contains_key(name) {
-                                handler.emit_err(CompileError::ShadowsOtherSymbol {
-                                    name: name.into(),
-                                });
-                            }
-                        };
-                        match alias {
-                            Some(alias) => {
-                                check_name_clash(&alias);
-                                dst_mod.current_items_mut().use_item_synonyms.insert(
-                                    alias.clone(),
-                                    (
-                                        Some(variant_name.clone()),
-                                        src.to_vec(),
-                                        ResolvedDeclaration::Typed(
-					    TyDecl::EnumVariantDecl(ty::EnumVariantDecl {
-						enum_ref: enum_ref.clone(),
-						variant_name: variant_name.clone(),
-						variant_decl_span: variant_decl.span.clone(),
-                                            })),
-					visibility,
-				    ),
-                                );
-                            }
-                            None => {
-                                check_name_clash(variant_name);
-                                dst_mod.current_items_mut().use_item_synonyms.insert(
-                                    variant_name.clone(),
-                                    (
-                                        None,
-                                        src.to_vec(),
-                                        ResolvedDeclaration::Typed(
-                                            TyDecl::EnumVariantDecl(ty::EnumVariantDecl {
-						enum_ref: enum_ref.clone(),
-						variant_name: variant_name.clone(),
-						variant_decl_span: variant_decl.span.clone(),
-                                            })),
-					visibility,
-                                    ),
-                                );
-=======
                 match decl {
                     ResolvedDeclaration::Parsed(decl) => {
                         if let Declaration::EnumDeclaration(decl_id) = decl {
@@ -483,6 +427,7 @@
                                                         },
                                                     ),
                                                 ),
+						visibility,
                                             ),
                                         );
                                     }
@@ -504,6 +449,7 @@
                                                         },
                                                     ),
                                                 ),
+						visibility,
                                             ),
                                         );
                                     }
@@ -555,8 +501,8 @@
                                                         variant_decl_span: variant_decl
                                                             .span
                                                             .clone(),
-                                                    }),
-                                                ),
+                                                    })),
+						visibility,
                                             ),
                                         );
                                     }
@@ -574,8 +520,8 @@
                                                         variant_decl_span: variant_decl
                                                             .span
                                                             .clone(),
-                                                    }),
-                                                ),
+                                                    })),
+						visibility,
                                             ),
                                         );
                                     }
@@ -585,7 +531,6 @@
                                     name: variant_name.clone(),
                                     span: variant_name.span(),
                                 }));
->>>>>>> 9a52d74f
                             }
                         } else {
                             return Err(handler.emit_err(CompileError::Internal(
