--- conflicted
+++ resolved
@@ -128,56 +128,4 @@
         decl.subst(type_mapping, engines);
         decl_engine.replace(*self, decl);
     }
-<<<<<<< HEAD
-=======
-}
-
-impl ReplaceSelfType for DeclId<TyFunctionDeclaration> {
-    fn replace_self_type(&mut self, engines: Engines<'_>, self_type: TypeId) {
-        let decl_engine = engines.de();
-        let mut decl = decl_engine.get(*self);
-        decl.replace_self_type(engines, self_type);
-        decl_engine.replace(*self, decl);
-    }
-}
-impl ReplaceSelfType for DeclId<TyTraitDeclaration> {
-    fn replace_self_type(&mut self, engines: Engines<'_>, self_type: TypeId) {
-        let decl_engine = engines.de();
-        let mut decl = decl_engine.get(*self);
-        decl.replace_self_type(engines, self_type);
-        decl_engine.replace(*self, decl);
-    }
-}
-impl ReplaceSelfType for DeclId<TyTraitFn> {
-    fn replace_self_type(&mut self, engines: Engines<'_>, self_type: TypeId) {
-        let decl_engine = engines.de();
-        let mut decl = decl_engine.get(*self);
-        decl.replace_self_type(engines, self_type);
-        decl_engine.replace(*self, decl);
-    }
-}
-impl ReplaceSelfType for DeclId<TyImplTrait> {
-    fn replace_self_type(&mut self, engines: Engines<'_>, self_type: TypeId) {
-        let decl_engine = engines.de();
-        let mut decl = decl_engine.get(*self);
-        decl.replace_self_type(engines, self_type);
-        decl_engine.replace(*self, decl);
-    }
-}
-impl ReplaceSelfType for DeclId<TyStructDeclaration> {
-    fn replace_self_type(&mut self, engines: Engines<'_>, self_type: TypeId) {
-        let decl_engine = engines.de();
-        let mut decl = decl_engine.get(*self);
-        decl.replace_self_type(engines, self_type);
-        decl_engine.replace(*self, decl);
-    }
-}
-impl ReplaceSelfType for DeclId<TyEnumDeclaration> {
-    fn replace_self_type(&mut self, engines: Engines<'_>, self_type: TypeId) {
-        let decl_engine = engines.de();
-        let mut decl = decl_engine.get(*self);
-        decl.replace_self_type(engines, self_type);
-        decl_engine.replace(*self, decl);
-    }
->>>>>>> 40cf1c27
 }