//! This module contains abstracted versions of bytecode primitives that the compiler uses to
//! ensure correctness and safety.
//!
//! The immediate types are used to safely construct numbers that are within their bounds, and the
//! ops are clones of the actual opcodes, but with the safe primitives as arguments.

use indexmap::IndexMap;

use super::{
    allocated_ops::{AllocatedOpcode, AllocatedRegister},
    virtual_immediate::*,
    virtual_register::*,
    Op,
};
use crate::asm_generation::fuel::{data_section::DataId, register_allocator::RegisterPool};

use std::collections::{BTreeSet, HashMap};

use std::fmt;

/// This enum is unfortunately a redundancy of the [fuel_asm::Opcode] enum. This variant, however,
/// allows me to use the compiler's internal [VirtualRegister] types and maintain type safety
/// between virtual ops and the real opcodes. A bit of copy/paste seemed worth it for that safety,
/// so here it is.
#[allow(clippy::upper_case_acronyms)]
#[derive(Clone, Debug)]
pub(crate) enum VirtualOp {
    /* Arithmetic/Logic (ALU) Instructions */
    ADD(VirtualRegister, VirtualRegister, VirtualRegister),
    ADDI(VirtualRegister, VirtualRegister, VirtualImmediate12),
    AND(VirtualRegister, VirtualRegister, VirtualRegister),
    ANDI(VirtualRegister, VirtualRegister, VirtualImmediate12),
    DIV(VirtualRegister, VirtualRegister, VirtualRegister),
    DIVI(VirtualRegister, VirtualRegister, VirtualImmediate12),
    EQ(VirtualRegister, VirtualRegister, VirtualRegister),
    EXP(VirtualRegister, VirtualRegister, VirtualRegister),
    EXPI(VirtualRegister, VirtualRegister, VirtualImmediate12),
    GT(VirtualRegister, VirtualRegister, VirtualRegister),
    LT(VirtualRegister, VirtualRegister, VirtualRegister),
    MLOG(VirtualRegister, VirtualRegister, VirtualRegister),
    MOD(VirtualRegister, VirtualRegister, VirtualRegister),
    MODI(VirtualRegister, VirtualRegister, VirtualImmediate12),
    MOVE(VirtualRegister, VirtualRegister),
    MOVI(VirtualRegister, VirtualImmediate18),
    MROO(VirtualRegister, VirtualRegister, VirtualRegister),
    MUL(VirtualRegister, VirtualRegister, VirtualRegister),
    MULI(VirtualRegister, VirtualRegister, VirtualImmediate12),
    NOOP,
    NOT(VirtualRegister, VirtualRegister),
    OR(VirtualRegister, VirtualRegister, VirtualRegister),
    ORI(VirtualRegister, VirtualRegister, VirtualImmediate12),
    SLL(VirtualRegister, VirtualRegister, VirtualRegister),
    SLLI(VirtualRegister, VirtualRegister, VirtualImmediate12),
    SRL(VirtualRegister, VirtualRegister, VirtualRegister),
    SRLI(VirtualRegister, VirtualRegister, VirtualImmediate12),
    SUB(VirtualRegister, VirtualRegister, VirtualRegister),
    SUBI(VirtualRegister, VirtualRegister, VirtualImmediate12),
    XOR(VirtualRegister, VirtualRegister, VirtualRegister),
    XORI(VirtualRegister, VirtualRegister, VirtualImmediate12),
    WQOP(
        VirtualRegister,
        VirtualRegister,
        VirtualRegister,
        VirtualImmediate06,
    ),
    WQML(
        VirtualRegister,
        VirtualRegister,
        VirtualRegister,
        VirtualImmediate06,
    ),
    WQDV(
        VirtualRegister,
        VirtualRegister,
        VirtualRegister,
        VirtualImmediate06,
    ),
    WQMD(
        VirtualRegister,
        VirtualRegister,
        VirtualRegister,
        VirtualRegister,
    ),
    WQCM(
        VirtualRegister,
        VirtualRegister,
        VirtualRegister,
        VirtualImmediate06,
    ),
    WQAM(
        VirtualRegister,
        VirtualRegister,
        VirtualRegister,
        VirtualRegister,
    ),
    WQMM(
        VirtualRegister,
        VirtualRegister,
        VirtualRegister,
        VirtualRegister,
    ),

    /* Control Flow Instructions */
    JMP(VirtualRegister),
    JI(VirtualImmediate24),
    JNE(VirtualRegister, VirtualRegister, VirtualRegister),
    JNEI(VirtualRegister, VirtualRegister, VirtualImmediate12),
    JNZI(VirtualRegister, VirtualImmediate18),
    RET(VirtualRegister),

    /* Memory Instructions */
    ALOC(VirtualRegister, VirtualRegister),
    CFEI(VirtualRegister, VirtualImmediate24),
    CFSI(VirtualRegister, VirtualImmediate24),
    CFE(VirtualRegister, VirtualRegister),
    CFS(VirtualRegister, VirtualRegister),
    LB(VirtualRegister, VirtualRegister, VirtualImmediate12),
    LW(VirtualRegister, VirtualRegister, VirtualImmediate12),
    MCL(VirtualRegister, VirtualRegister),
    MCLI(VirtualRegister, VirtualImmediate18),
    MCP(VirtualRegister, VirtualRegister, VirtualRegister),
    MCPI(VirtualRegister, VirtualRegister, VirtualImmediate12),
    MEQ(
        VirtualRegister,
        VirtualRegister,
        VirtualRegister,
        VirtualRegister,
    ),
    SB(VirtualRegister, VirtualRegister, VirtualImmediate12),
    SW(VirtualRegister, VirtualRegister, VirtualImmediate12),

    /* Contract Instructions */
    BAL(VirtualRegister, VirtualRegister, VirtualRegister),
    BHEI(VirtualRegister),
    BHSH(VirtualRegister, VirtualRegister),
    BURN(VirtualRegister, VirtualRegister),
    CALL(
        VirtualRegister,
        VirtualRegister,
        VirtualRegister,
        VirtualRegister,
    ),
    CB(VirtualRegister),
    CCP(
        VirtualRegister,
        VirtualRegister,
        VirtualRegister,
        VirtualRegister,
    ),
    CROO(VirtualRegister, VirtualRegister),
    CSIZ(VirtualRegister, VirtualRegister),
    BSIZ(VirtualRegister, VirtualRegister),
    LDC(
        VirtualRegister,
        VirtualRegister,
        VirtualRegister,
        VirtualImmediate06,
    ),
    BLDD(
        VirtualRegister,
        VirtualRegister,
        VirtualRegister,
        VirtualRegister,
    ),
    LOG(
        VirtualRegister,
        VirtualRegister,
        VirtualRegister,
        VirtualRegister,
    ),
    LOGD(
        VirtualRegister,
        VirtualRegister,
        VirtualRegister,
        VirtualRegister,
    ),
    MINT(VirtualRegister, VirtualRegister),
    RETD(VirtualRegister, VirtualRegister),
    RVRT(VirtualRegister),
    SMO(
        VirtualRegister,
        VirtualRegister,
        VirtualRegister,
        VirtualRegister,
    ),
    SCWQ(VirtualRegister, VirtualRegister, VirtualRegister),
    SRW(VirtualRegister, VirtualRegister, VirtualRegister),
    SRWQ(
        VirtualRegister,
        VirtualRegister,
        VirtualRegister,
        VirtualRegister,
    ),
    SWW(VirtualRegister, VirtualRegister, VirtualRegister),
    SWWQ(
        VirtualRegister,
        VirtualRegister,
        VirtualRegister,
        VirtualRegister,
    ),
    TIME(VirtualRegister, VirtualRegister),
    TR(VirtualRegister, VirtualRegister, VirtualRegister),
    TRO(
        VirtualRegister,
        VirtualRegister,
        VirtualRegister,
        VirtualRegister,
    ),

    /* Cryptographic Instructions */
    ECK1(VirtualRegister, VirtualRegister, VirtualRegister),
    ECR1(VirtualRegister, VirtualRegister, VirtualRegister),
    ED19(
        VirtualRegister,
        VirtualRegister,
        VirtualRegister,
        VirtualRegister,
    ),
    K256(VirtualRegister, VirtualRegister, VirtualRegister),
    S256(VirtualRegister, VirtualRegister, VirtualRegister),
    ECOP(
        VirtualRegister,
        VirtualRegister,
        VirtualRegister,
        VirtualRegister,
    ),
    EPAR(
        VirtualRegister,
        VirtualRegister,
        VirtualRegister,
        VirtualRegister,
    ),

    /* Other Instructions */
    ECAL(
        VirtualRegister,
        VirtualRegister,
        VirtualRegister,
        VirtualRegister,
    ),
    FLAG(VirtualRegister),
    GM(VirtualRegister, VirtualImmediate18),
    GTF(VirtualRegister, VirtualRegister, VirtualImmediate12),

    /* Non-VM Instructions */
    BLOB(VirtualImmediate24),
    ConfigurablesOffsetPlaceholder,
    DataSectionOffsetPlaceholder,
    // LoadDataId takes a virtual register and a DataId, which points to a labeled piece
    // of data in the data section. Note that the ASM op corresponding to a LW is
    // subtly complex: $rB is in bytes and points to some mem address. The immediate
    // third argument is a _word_ offset from that byte address.
    LoadDataId(VirtualRegister, DataId),
    AddrDataId(VirtualRegister, DataId),
    Undefined,
}

impl VirtualOp {
    pub(crate) fn registers(&self) -> BTreeSet<&VirtualRegister> {
        use VirtualOp::*;
        (match self {
            /* Arithmetic/Logic (ALU) Instructions */
            ADD(r1, r2, r3) => vec![r1, r2, r3],
            ADDI(r1, r2, _i) => vec![r1, r2],
            AND(r1, r2, r3) => vec![r1, r2, r3],
            ANDI(r1, r2, _i) => vec![r1, r2],
            DIV(r1, r2, r3) => vec![r1, r2, r3],
            DIVI(r1, r2, _i) => vec![r1, r2],
            EQ(r1, r2, r3) => vec![r1, r2, r3],
            EXP(r1, r2, r3) => vec![r1, r2, r3],
            EXPI(r1, r2, _i) => vec![r1, r2],
            GT(r1, r2, r3) => vec![r1, r2, r3],
            LT(r1, r2, r3) => vec![r1, r2, r3],
            MLOG(r1, r2, r3) => vec![r1, r2, r3],
            MOD(r1, r2, r3) => vec![r1, r2, r3],
            MODI(r1, r2, _i) => vec![r1, r2],
            MOVE(r1, r2) => vec![r1, r2],
            MOVI(r1, _i) => vec![r1],
            MROO(r1, r2, r3) => vec![r1, r2, r3],
            MUL(r1, r2, r3) => vec![r1, r2, r3],
            MULI(r1, r2, _i) => vec![r1, r2],
            NOOP => vec![],
            NOT(r1, r2) => vec![r1, r2],
            OR(r1, r2, r3) => vec![r1, r2, r3],
            ORI(r1, r2, _i) => vec![r1, r2],
            SLL(r1, r2, r3) => vec![r1, r2, r3],
            SLLI(r1, r2, _i) => vec![r1, r2],
            SRL(r1, r2, r3) => vec![r1, r2, r3],
            SRLI(r1, r2, _i) => vec![r1, r2],
            SUB(r1, r2, r3) => vec![r1, r2, r3],
            SUBI(r1, r2, _i) => vec![r1, r2],
            XOR(r1, r2, r3) => vec![r1, r2, r3],
            XORI(r1, r2, _i) => vec![r1, r2],
            WQOP(r1, r2, r3, _) => vec![r1, r2, r3],
            WQML(r1, r2, r3, _) => vec![r1, r2, r3],
            WQDV(r1, r2, r3, _) => vec![r1, r2, r3],
            WQMD(r1, r2, r3, r4) => vec![r1, r2, r3, r4],
            WQCM(r1, r2, r3, _) => vec![r1, r2, r3],
            WQAM(r1, r2, r3, r4) => vec![r1, r2, r3, r4],
            WQMM(r1, r2, r3, r4) => vec![r1, r2, r3, r4],

            /* Control Flow Instructions */
            JMP(r1) => vec![r1],
            JI(_im) => vec![],
            JNE(r1, r2, r3) => vec![r1, r2, r3],
            JNEI(r1, r2, _i) => vec![r1, r2],
            JNZI(r1, _i) => vec![r1],
            RET(r1) => vec![r1],

            /* Memory Instructions */
            ALOC(hp, r1) => vec![hp, r1],
            CFEI(sp, _imm) => vec![sp],
            CFSI(sp, _imm) => vec![sp],
            CFE(sp, r1) => vec![sp, r1],
            CFS(sp, r1) => vec![sp, r1],
            LB(r1, r2, _i) => vec![r1, r2],
            LW(r1, r2, _i) => vec![r1, r2],
            MCL(r1, r2) => vec![r1, r2],
            MCLI(r1, _imm) => vec![r1],
            MCP(r1, r2, r3) => vec![r1, r2, r3],
            MCPI(r1, r2, _imm) => vec![r1, r2],
            MEQ(r1, r2, r3, r4) => vec![r1, r2, r3, r4],
            SB(r1, r2, _i) => vec![r1, r2],
            SW(r1, r2, _i) => vec![r1, r2],

            /* Contract Instructions */
            BAL(r1, r2, r3) => vec![r1, r2, r3],
            BHEI(r1) => vec![r1],
            BHSH(r1, r2) => vec![r1, r2],
            BURN(r1, r2) => vec![r1, r2],
            CALL(r1, r2, r3, r4) => vec![r1, r2, r3, r4],
            CB(r1) => vec![r1],
            CCP(r1, r2, r3, r4) => vec![r1, r2, r3, r4],
            CROO(r1, r2) => vec![r1, r2],
            CSIZ(r1, r2) => vec![r1, r2],
            BSIZ(r1, r2) => vec![r1, r2],
            LDC(r1, r2, r3, _i0) => vec![r1, r2, r3],
            BLDD(r1, r2, r3, r4) => vec![r1, r2, r3, r4],
            LOG(r1, r2, r3, r4) => vec![r1, r2, r3, r4],
            LOGD(r1, r2, r3, r4) => vec![r1, r2, r3, r4],
            MINT(r1, r2) => vec![r1, r2],
            RETD(r1, r2) => vec![r1, r2],
            RVRT(r1) => vec![r1],
            SMO(r1, r2, r3, r4) => vec![r1, r2, r3, r4],
            SCWQ(r1, r2, r3) => vec![r1, r2, r3],
            SRW(r1, r2, r3) => vec![r1, r2, r3],
            SRWQ(r1, r2, r3, r4) => vec![r1, r2, r3, r4],
            SWW(r1, r2, r3) => vec![r1, r2, r3],
            SWWQ(r1, r2, r3, r4) => vec![r1, r2, r3, r4],
            TIME(r1, r2) => vec![r1, r2],
            TR(r1, r2, r3) => vec![r1, r2, r3],
            TRO(r1, r2, r3, r4) => vec![r1, r2, r3, r4],

            /* Cryptographic Instructions */
            ECK1(r1, r2, r3) => vec![r1, r2, r3],
            ECR1(r1, r2, r3) => vec![r1, r2, r3],
            ED19(r1, r2, r3, r4) => vec![r1, r2, r3, r4],
            K256(r1, r2, r3) => vec![r1, r2, r3],
            S256(r1, r2, r3) => vec![r1, r2, r3],
            ECOP(r1, r2, r3, r4) => vec![r1, r2, r3, r4],
            EPAR(r1, r2, r3, r4) => vec![r1, r2, r3, r4],

            /* Other Instructions */
            ECAL(r1, r2, r3, r4) => vec![r1, r2, r3, r4],
            FLAG(r1) => vec![r1],
            GM(r1, _imm) => vec![r1],
            GTF(r1, r2, _i) => vec![r1, r2],

            /* Non-VM Instructions */
            BLOB(_imm) => vec![],
            DataSectionOffsetPlaceholder => vec![],
            ConfigurablesOffsetPlaceholder => vec![],
            LoadDataId(r1, _i) => vec![r1],
            AddrDataId(r1, _) => vec![r1],

            Undefined => vec![],
        })
        .into_iter()
        .collect()
    }

    /// Does this op do anything other than just compute something?
    /// (and hence if the result is dead, the OP can safely be deleted).
    pub(crate) fn has_side_effect(&self) -> bool {
        use VirtualOp::*;
        match self {
            // Arithmetic and logical
            ADD(_, _, _)
            | ADDI(_, _, _)
            | AND(_, _, _)
            | ANDI(_, _, _)
            | DIV(_, _, _)
            | DIVI(_, _, _)
            | EQ(_, _, _)
            | EXP(_, _, _)
            | EXPI(_, _, _)
            | GT(_, _, _)
            | LT(_, _, _)
            | MLOG(_, _, _)
            | MOD(_, _, _)
            | MODI(_, _, _)
            | MOVE(_, _)
            | MOVI(_, _)
            | MROO(_, _, _)
            | MUL(_, _, _)
            | MULI(_, _, _)
            | NOOP
            | NOT(_, _)
            | OR(_, _, _)
            | ORI(_, _, _)
            | SLL(_, _, _)
            | SLLI(_, _, _)
            | SRL(_, _, _)
            | SRLI(_, _, _)
            | SUB(_, _, _)
            | SUBI(_, _, _)
            | XOR(_, _, _)
            | XORI(_, _, _)
            // Memory load
            | LB(_, _, _)
            | LW(_, _, _)
            // Blockchain read
            |  BAL(_, _, _)
            |  BHEI(_)
            | CSIZ(_, _)
            | BSIZ(_, _)
            | SRW(_, _, _)
            | TIME(_, _)
            |  GM(_, _)
            | GTF(_, _, _)
            | EPAR(_, _, _, _)
            // Virtual OPs
            | LoadDataId(_, _)
            | AddrDataId(_, _)
             => self.def_registers().iter().any(|vreg| matches!(vreg, VirtualRegister::Constant(_))),
            // Memory write and jump
            WQOP(_, _, _, _)
            | WQML(_, _, _, _)
            | WQDV(_, _, _, _)
            | WQMD(_, _, _, _)
            | WQCM(_, _, _, _)
            | WQAM(_, _, _, _)
            | WQMM(_, _, _, _)
            | JMP(_)
            | JI(_)
            | JNE(_, _, _)
            | JNEI(_, _, _)
            | JNZI(_, _)
            | RET(_)
            | ALOC(..)
            | CFEI(..)
            | CFSI(..)
            | CFE(..)
            | CFS(..)
            | MCL(_, _)
            | MCLI(_, _)
            | MCP(_, _, _)
            | MCPI(_, _, _)
            | MEQ(_, _, _, _)
            | SB(_, _, _)
            | SW(_, _, _)
            // Other blockchain etc ...
            | BHSH(_, _)
            | BURN(_, _)
            | CALL(_, _, _, _)
            | CB(_)
            | CCP(_, _, _, _)
            | CROO(_, _)
            | LDC(_, _, _, _)
            | BLDD(_, _, _, _)
            | LOG(_, _, _, _)
            | LOGD(_, _, _, _)
            | MINT(_, _)
            | RETD(_, _)
            | RVRT(_)
            | SMO(_, _, _, _)
            | SCWQ(_, _, _)
            | SRWQ(_, _, _, _)
            | SWW(_, _, _)
            | SWWQ(_, _, _, _)
            | TR(_, _, _)
            | TRO(_, _, _, _)
            | ECK1(_, _, _)
            | ECR1(_, _, _)
            | ED19(_, _, _, _)
            | K256(_, _, _)
            | S256(_, _, _)
            | ECOP(_, _, _, _)
<<<<<<< HEAD
=======
            // Other instructions
            | ECAL(_, _, _, _)
>>>>>>> f6be1253
            | FLAG(_)
            // Virtual OPs
            | BLOB(_)
            | DataSectionOffsetPlaceholder
            | ConfigurablesOffsetPlaceholder
            | Undefined => true
        }
    }

    // What are the special registers that an OP may set.
    pub(crate) fn def_const_registers(&self) -> BTreeSet<&VirtualRegister> {
        use ConstantRegister::*;
        use VirtualOp::*;
        (match self {
            // Arithmetic and logical
            ADD(_, _, _)
            | ADDI(_, _, _)
            | AND(_, _, _)
            | ANDI(_, _, _)
            | DIV(_, _, _)
            | DIVI(_, _, _)
            | EQ(_, _, _)
            | EXP(_, _, _)
            | EXPI(_, _, _)
            | GT(_, _, _)
            | LT(_, _, _)
            | MLOG(_, _, _)
            | MOD(_, _, _)
            | MODI(_, _, _)
            | MOVE(_, _)
            | MOVI(_, _)
            | MROO(_, _, _)
            | MUL(_, _, _)
            | MULI(_, _, _)
            | NOOP
            | NOT(_, _)
            | OR(_, _, _)
            | ORI(_, _, _)
            | SLL(_, _, _)
            | SLLI(_, _, _)
            | SRL(_, _, _)
            | SRLI(_, _, _)
            | SUB(_, _, _)
            | SUBI(_, _, _)
            | XOR(_, _, _)
            | XORI(_, _, _)
            | WQOP(_, _, _, _)
            | WQML(_, _, _, _)
            | WQDV(_, _, _, _)
            | WQMD(_, _, _, _)
            | WQCM(_, _, _, _)
            | WQAM(_, _, _, _)
            | WQMM(_, _, _, _)
            // Cryptographic
            | ECK1(_, _, _)
            | ECR1(_, _, _)
            | ED19(_, _, _, _)
             => vec![&VirtualRegister::Constant(Overflow), &VirtualRegister::Constant(Error)],
            FLAG(_) => vec![&VirtualRegister::Constant(Flags)],
            | ALOC(hp, _) => vec![hp],
            | CFEI(sp, _)
            | CFSI(sp, _)
            | CFE(sp, _)
            | CFS(sp, _) => vec![sp],
            JMP(_)
            | JI(_)
            | JNE(_, _, _)
            | JNEI(_, _, _)
            | JNZI(_, _)
            | RET(_)
            | LB(_, _, _)
            | LW(_, _, _)
            | MCL(_, _)
            | MCLI(_, _)
            | MCP(_, _, _)
            | MCPI(_, _, _)
            | MEQ(_, _, _, _)
            | SB(_, _, _)
            | SW(_, _, _)
            | BAL(_, _, _)
            | BHEI(_)
            | BHSH(_, _)
            | BURN(_, _)
            | CALL(_, _, _, _)
            | CB(_)
            | CCP(_, _, _, _)
            | CROO(_, _)
            | CSIZ(_, _)
            | BSIZ(_, _)
            | LDC(_, _, _, _)
            | BLDD(_, _, _, _)
            | LOG(_, _, _, _)
            | LOGD(_, _, _, _)
            | MINT(_, _)
            | RETD(_, _)
            | RVRT(_)
            | SMO(_, _, _, _)
            | SCWQ(_, _, _)
            | SRW(_, _, _)
            | SRWQ(_, _, _, _)
            | SWW(_, _, _)
            | SWWQ(_, _, _, _)
            | TIME(_, _)
            | TR(_, _, _)
            | TRO(_, _, _, _)
            | K256(_, _, _)
            | S256(_, _, _)
            | ECOP(_, _, _, _)
            | EPAR(_, _, _, _)
<<<<<<< HEAD
=======
            | ECAL(_, _, _, _)
>>>>>>> f6be1253
            | GM(_, _)
            | GTF(_, _, _)
            | BLOB(_)
            | DataSectionOffsetPlaceholder
            | ConfigurablesOffsetPlaceholder
            | LoadDataId(_, _)
            | AddrDataId(_, _)
            | Undefined => vec![],
        })
        .into_iter()
        .collect()
    }
    /// Returns a list of all registers *read* by instruction `self`.
    pub(crate) fn use_registers(&self) -> BTreeSet<&VirtualRegister> {
        use VirtualOp::*;
        (match self {
            /* Arithmetic/Logic (ALU) Instructions */
            ADD(_r1, r2, r3) => vec![r2, r3],
            ADDI(_r1, r2, _i) => vec![r2],
            AND(_r1, r2, r3) => vec![r2, r3],
            ANDI(_r1, r2, _i) => vec![r2],
            DIV(_r1, r2, r3) => vec![r2, r3],
            DIVI(_r1, r2, _i) => vec![r2],
            EQ(_r1, r2, r3) => vec![r2, r3],
            EXP(_r1, r2, r3) => vec![r2, r3],
            EXPI(_r1, r2, _i) => vec![r2],
            GT(_r1, r2, r3) => vec![r2, r3],
            LT(_r1, r2, r3) => vec![r2, r3],
            MLOG(_r1, r2, r3) => vec![r2, r3],
            MOD(_r1, r2, r3) => vec![r2, r3],
            MODI(_r1, r2, _i) => vec![r2],
            MOVE(_r1, r2) => vec![r2],
            MOVI(_r1, _i) => vec![],
            MROO(_r1, r2, r3) => vec![r2, r3],
            MUL(_r1, r2, r3) => vec![r2, r3],
            MULI(_r1, r2, _i) => vec![r2],
            NOOP => vec![],
            NOT(_r1, r2) => vec![r2],
            OR(_r1, r2, r3) => vec![r2, r3],
            ORI(_r1, r2, _i) => vec![r2],
            SLL(_r1, r2, r3) => vec![r2, r3],
            SLLI(_r1, r2, _i) => vec![r2],
            SRL(_r1, r2, r3) => vec![r2, r3],
            SRLI(_r1, r2, _i) => vec![r2],
            SUB(_r1, r2, r3) => vec![r2, r3],
            SUBI(_r1, r2, _i) => vec![r2],
            XOR(_r1, r2, r3) => vec![r2, r3],
            XORI(_r1, r2, _i) => vec![r2],
            // Note that most of the `WQ..` instructions *read* from the `r1` result register,
            // because the register itself does not contain the result, but provides the
            // memory address at which the result will be stored.
            WQOP(r1, r2, r3, _) => vec![r1, r2, r3],
            WQML(r1, r2, r3, _) => vec![r1, r2, r3],
            WQDV(r1, r2, r3, _) => vec![r1, r2, r3],
            WQMD(r1, r2, r3, r4) => vec![r1, r2, r3, r4],
            WQCM(_, r2, r3, _) => vec![r2, r3],
            WQAM(r1, r2, r3, r4) => vec![r1, r2, r3, r4],
            WQMM(r1, r2, r3, r4) => vec![r1, r2, r3, r4],

            /* Control Flow Instructions */
            JMP(r1) => vec![r1],
            JI(_im) => vec![],
            JNE(r1, r2, r3) => vec![r1, r2, r3],
            JNEI(r1, r2, _i) => vec![r1, r2],
            JNZI(r1, _i) => vec![r1],
            RET(r1) => vec![r1],

            /* Memory Instructions */
            ALOC(hp, r1) => vec![hp, r1],
            CFEI(sp, _imm) => vec![sp],
            CFSI(sp, _imm) => vec![sp],
            CFE(sp, r1) => vec![sp, r1],
            CFS(sp, r1) => vec![sp, r1],
            LB(_r1, r2, _i) => vec![r2],
            LW(_r1, r2, _i) => vec![r2],
            MCL(r1, r2) => vec![r1, r2],
            MCLI(r1, _imm) => vec![r1],
            MCP(r1, r2, r3) => vec![r1, r2, r3],
            MCPI(r1, r2, _imm) => vec![r1, r2],
            MEQ(_r1, r2, r3, r4) => vec![r2, r3, r4],
            SB(r1, r2, _i) => vec![r1, r2],
            SW(r1, r2, _i) => vec![r1, r2],

            /* Contract Instructions */
            BAL(_r1, r2, r3) => vec![r2, r3],
            BHEI(_r1) => vec![],
            BHSH(r1, r2) => vec![r1, r2],
            BURN(r1, r2) => vec![r1, r2],
            CALL(r1, r2, r3, r4) => vec![r1, r2, r3, r4],
            CB(r1) => vec![r1],
            CCP(r1, r2, r3, r4) => vec![r1, r2, r3, r4],
            CROO(r1, r2) => vec![r1, r2],
            CSIZ(_r1, r2) => vec![r2],
            BSIZ(_r1, r2) => vec![r2],
            LDC(r1, r2, r3, _i0) => vec![r1, r2, r3],
            BLDD(r1, r2, r3, r4) => vec![r1, r2, r3, r4],
            LOG(r1, r2, r3, r4) => vec![r1, r2, r3, r4],
            LOGD(r1, r2, r3, r4) => vec![r1, r2, r3, r4],
            MINT(r1, r2) => vec![r1, r2],
            RETD(r1, r2) => vec![r1, r2],
            RVRT(r1) => vec![r1],
            SMO(r1, r2, r3, r4) => vec![r1, r2, r3, r4],
            SCWQ(r1, _r2, r3) => vec![r1, r3],
            SRW(_r1, _r2, r3) => vec![r3],
            SRWQ(r1, _r2, r3, r4) => vec![r1, r3, r4],
            SWW(r1, _r2, r3) => vec![r1, r3],
            SWWQ(r1, _r2, r3, r4) => vec![r1, r3, r4],
            TIME(_r1, r2) => vec![r2],
            TR(r1, r2, r3) => vec![r1, r2, r3],
            TRO(r1, r2, r3, r4) => vec![r1, r2, r3, r4],

            /* Cryptographic Instructions */
            ECK1(r1, r2, r3) => vec![r1, r2, r3],
            ECR1(r1, r2, r3) => vec![r1, r2, r3],
            ED19(r1, r2, r3, r4) => vec![r1, r2, r3, r4],
            K256(r1, r2, r3) => vec![r1, r2, r3],
            S256(r1, r2, r3) => vec![r1, r2, r3],
            ECOP(r1, r2, r3, r4) => vec![r1, r2, r3, r4],
            EPAR(_r1, r2, r3, r4) => vec![r2, r3, r4],

            /* Other Instructions */
            ECAL(r1, r2, r3, r4) => vec![r1, r2, r3, r4],
            FLAG(r1) => vec![r1],
            GM(_r1, _imm) => vec![],
            GTF(_r1, r2, _i) => vec![r2],

            /* Non-VM Instructions */
            BLOB(_imm) => vec![],
            DataSectionOffsetPlaceholder => vec![],
            ConfigurablesOffsetPlaceholder => vec![],
            LoadDataId(_r1, _i) => vec![],
            AddrDataId(_r1, _i) => vec![],

            Undefined => vec![],
        })
        .into_iter()
        .collect()
    }

    /// Returns a list of all registers *written* by instruction `self`. All of our opcodes define
    /// exactly 0 or 1 register, so the size of this returned vector should always be at most 1.
    pub(crate) fn def_registers(&self) -> BTreeSet<&VirtualRegister> {
        use VirtualOp::*;
        (match self {
            /* Arithmetic/Logic (ALU) Instructions */
            ADD(r1, _r2, _r3) => vec![r1],
            ADDI(r1, _r2, _i) => vec![r1],
            AND(r1, _r2, _r3) => vec![r1],
            ANDI(r1, _r2, _i) => vec![r1],
            DIV(r1, _r2, _r3) => vec![r1],
            DIVI(r1, _r2, _i) => vec![r1],
            EQ(r1, _r2, _r3) => vec![r1],
            EXP(r1, _r2, _r3) => vec![r1],
            EXPI(r1, _r2, _i) => vec![r1],
            GT(r1, _r2, _r3) => vec![r1],
            LT(r1, _r2, _r3) => vec![r1],
            MLOG(r1, _r2, _r3) => vec![r1],
            MOD(r1, _r2, _r3) => vec![r1],
            MODI(r1, _r2, _i) => vec![r1],
            MOVE(r1, _r2) => vec![r1],
            MOVI(r1, _i) => vec![r1],
            MROO(r1, _r2, _r3) => vec![r1],
            MUL(r1, _r2, _r3) => vec![r1],
            MULI(r1, _r2, _i) => vec![r1],
            NOOP => vec![],
            NOT(r1, _r2) => vec![r1],
            OR(r1, _r2, _r3) => vec![r1],
            ORI(r1, _r2, _i) => vec![r1],
            SLL(r1, _r2, _r3) => vec![r1],
            SLLI(r1, _r2, _i) => vec![r1],
            SRL(r1, _r2, _r3) => vec![r1],
            SRLI(r1, _r2, _i) => vec![r1],
            SUB(r1, _r2, _r3) => vec![r1],
            SUBI(r1, _r2, _i) => vec![r1],
            XOR(r1, _r2, _r3) => vec![r1],
            XORI(r1, _r2, _i) => vec![r1],
            WQOP(_, _, _, _) => vec![],
            WQML(_, _, _, _) => vec![],
            WQDV(_, _, _, _) => vec![],
            WQMD(_, _, _, _) => vec![],
            WQCM(r1, _, _, _) => vec![r1],
            WQAM(_, _, _, _) => vec![],
            WQMM(_, _, _, _) => vec![],

            /* Control Flow Instructions */
            JMP(_r1) => vec![],
            JI(_im) => vec![],
            JNE(_r1, _r2, _r3) => vec![],
            JNEI(_r1, _r2, _i) => vec![],
            JNZI(_r1, _i) => vec![],
            RET(_r1) => vec![],

            /* Memory Instructions */
            ALOC(hp, _r1) => vec![hp],
            CFEI(sp, _imm) => vec![sp],
            CFSI(sp, _imm) => vec![sp],
            CFE(sp, _r1) => vec![sp],
            CFS(sp, _r1) => vec![sp],
            LB(r1, _r2, _i) => vec![r1],
            LW(r1, _r2, _i) => vec![r1],
            MCL(_r1, _r2) => vec![],
            MCLI(_r1, _imm) => vec![],
            MCP(_r1, _r2, _r3) => vec![],
            MCPI(_r1, _r2, _imm) => vec![],
            MEQ(r1, _r2, _r3, _r4) => vec![r1],
            SB(_r1, _r2, _i) => vec![],
            SW(_r1, _r2, _i) => vec![],

            /* Contract Instructions */
            BAL(r1, _r2, _r3) => vec![r1],
            BHEI(r1) => vec![r1],
            BHSH(_r1, _r2) => vec![],
            BURN(_r1, _r2) => vec![],
            CALL(_r1, _r2, _r3, _r4) => vec![],
            CB(_r1) => vec![],
            CCP(_r1, _r2, _r3, _r4) => vec![],
            CROO(_r1, _r2) => vec![],
            CSIZ(r1, _r2) => vec![r1],
            BSIZ(r1, _r2) => vec![r1],
            LDC(_r1, _r2, _r3, _i0) => vec![],
            BLDD(_r1, _r2, _r3, _i0) => vec![],
            LOG(_r1, _r2, _r3, _r4) => vec![],
            LOGD(_r1, _r2, _r3, _r4) => vec![],
            MINT(_r1, _r2) => vec![],
            RETD(_r1, _r2) => vec![],
            RVRT(_r1) => vec![],
            SMO(_r1, _r2, _r3, _r4) => vec![],
            SCWQ(_r1, r2, _r3) => vec![r2],
            SRW(r1, r2, _r3) => vec![r1, r2],
            SRWQ(_r1, r2, _r3, _r4) => vec![r2],
            SWW(_r1, r2, _r3) => vec![r2],
            SWWQ(_r1, r2, _r3, _r4) => vec![r2],
            TIME(r1, _r2) => vec![r1],
            TR(_r1, _r2, _r3) => vec![],
            TRO(_r1, _r2, _r3, _r4) => vec![],

            /* Cryptographic Instructions */
            ECK1(_r1, _r2, _r3) => vec![],
            ECR1(_r1, _r2, _r3) => vec![],
            ED19(_r1, _r2, _r3, _r4) => vec![],
            K256(_r1, _r2, _r3) => vec![],
            S256(_r1, _r2, _r3) => vec![],
            ECOP(_r1, _r2, _r3, _r4) => vec![],
            EPAR(r1, _r2, _r3, _r4) => vec![r1],

            /* Other Instructions */
            ECAL(_r1, _r2, _r3, _r4) => vec![],
            FLAG(_r1) => vec![],
            GM(r1, _imm) => vec![r1],
            GTF(r1, _r2, _i) => vec![r1],

            /* Non-VM Instructions */
            BLOB(_imm) => vec![],
            LoadDataId(r1, _i) => vec![r1],
            AddrDataId(r1, _i) => vec![r1],
            DataSectionOffsetPlaceholder => vec![],
            ConfigurablesOffsetPlaceholder => vec![],
            Undefined => vec![],
        })
        .into_iter()
        .collect()
    }

    /// Returns a list of indices that represent the successors of `self` in the list of
    /// instructions `ops`. For most instructions, the successor is simply the next instruction in
    /// `ops`. The exceptions are jump instructions that can have arbitrary successors and RVRT
    /// which does not have any successors.
    pub(crate) fn successors(&self, index: usize, ops: &[Op]) -> Vec<usize> {
        use VirtualOp::*;
        let next_op = if index >= ops.len() - 1 {
            vec![]
        } else {
            vec![index + 1]
        };
        match self {
            RVRT(_) => vec![],
            JI(_) | JNEI(..) | JNZI(..) => {
                unreachable!("At this stage we shouldn't have jumps in the code.")
            }

            _ => next_op,
        }
    }

    pub(crate) fn update_register(
        &self,
        reg_to_reg_map: &IndexMap<&VirtualRegister, &VirtualRegister>,
    ) -> Self {
        use VirtualOp::*;
        match self {
            /* Arithmetic/Logic (ALU) Instructions */
            ADD(r1, r2, r3) => Self::ADD(
                update_reg(reg_to_reg_map, r1),
                update_reg(reg_to_reg_map, r2),
                update_reg(reg_to_reg_map, r3),
            ),
            ADDI(r1, r2, i) => Self::ADDI(
                update_reg(reg_to_reg_map, r1),
                update_reg(reg_to_reg_map, r2),
                i.clone(),
            ),
            AND(r1, r2, r3) => Self::AND(
                update_reg(reg_to_reg_map, r1),
                update_reg(reg_to_reg_map, r2),
                update_reg(reg_to_reg_map, r3),
            ),
            ANDI(r1, r2, i) => Self::ANDI(
                update_reg(reg_to_reg_map, r1),
                update_reg(reg_to_reg_map, r2),
                i.clone(),
            ),
            DIV(r1, r2, r3) => Self::DIV(
                update_reg(reg_to_reg_map, r1),
                update_reg(reg_to_reg_map, r2),
                update_reg(reg_to_reg_map, r3),
            ),
            DIVI(r1, r2, i) => Self::DIVI(
                update_reg(reg_to_reg_map, r1),
                update_reg(reg_to_reg_map, r2),
                i.clone(),
            ),
            EQ(r1, r2, r3) => Self::EQ(
                update_reg(reg_to_reg_map, r1),
                update_reg(reg_to_reg_map, r2),
                update_reg(reg_to_reg_map, r3),
            ),
            EXP(r1, r2, r3) => Self::EXP(
                update_reg(reg_to_reg_map, r1),
                update_reg(reg_to_reg_map, r2),
                update_reg(reg_to_reg_map, r3),
            ),
            EXPI(r1, r2, i) => Self::EXPI(
                update_reg(reg_to_reg_map, r1),
                update_reg(reg_to_reg_map, r2),
                i.clone(),
            ),
            GT(r1, r2, r3) => Self::GT(
                update_reg(reg_to_reg_map, r1),
                update_reg(reg_to_reg_map, r2),
                update_reg(reg_to_reg_map, r3),
            ),
            LT(r1, r2, r3) => Self::LT(
                update_reg(reg_to_reg_map, r1),
                update_reg(reg_to_reg_map, r2),
                update_reg(reg_to_reg_map, r3),
            ),
            MLOG(r1, r2, r3) => Self::MLOG(
                update_reg(reg_to_reg_map, r1),
                update_reg(reg_to_reg_map, r2),
                update_reg(reg_to_reg_map, r3),
            ),
            MOD(r1, r2, r3) => Self::MOD(
                update_reg(reg_to_reg_map, r1),
                update_reg(reg_to_reg_map, r2),
                update_reg(reg_to_reg_map, r3),
            ),
            MODI(r1, r2, i) => Self::MODI(
                update_reg(reg_to_reg_map, r1),
                update_reg(reg_to_reg_map, r2),
                i.clone(),
            ),
            MOVE(r1, r2) => Self::MOVE(
                update_reg(reg_to_reg_map, r1),
                update_reg(reg_to_reg_map, r2),
            ),
            MOVI(r1, i) => Self::MOVI(update_reg(reg_to_reg_map, r1), i.clone()),
            MROO(r1, r2, r3) => Self::MROO(
                update_reg(reg_to_reg_map, r1),
                update_reg(reg_to_reg_map, r2),
                update_reg(reg_to_reg_map, r3),
            ),
            MUL(r1, r2, r3) => Self::MUL(
                update_reg(reg_to_reg_map, r1),
                update_reg(reg_to_reg_map, r2),
                update_reg(reg_to_reg_map, r3),
            ),
            MULI(r1, r2, i) => Self::MULI(
                update_reg(reg_to_reg_map, r1),
                update_reg(reg_to_reg_map, r2),
                i.clone(),
            ),
            NOOP => Self::NOOP,
            NOT(r1, r2) => Self::NOT(
                update_reg(reg_to_reg_map, r1),
                update_reg(reg_to_reg_map, r2),
            ),
            OR(r1, r2, r3) => Self::OR(
                update_reg(reg_to_reg_map, r1),
                update_reg(reg_to_reg_map, r2),
                update_reg(reg_to_reg_map, r3),
            ),
            ORI(r1, r2, i) => Self::ORI(
                update_reg(reg_to_reg_map, r1),
                update_reg(reg_to_reg_map, r2),
                i.clone(),
            ),
            SLL(r1, r2, r3) => Self::SLL(
                update_reg(reg_to_reg_map, r1),
                update_reg(reg_to_reg_map, r2),
                update_reg(reg_to_reg_map, r3),
            ),
            SLLI(r1, r2, i) => Self::SLLI(
                update_reg(reg_to_reg_map, r1),
                update_reg(reg_to_reg_map, r2),
                i.clone(),
            ),
            SRL(r1, r2, r3) => Self::SRL(
                update_reg(reg_to_reg_map, r1),
                update_reg(reg_to_reg_map, r2),
                update_reg(reg_to_reg_map, r3),
            ),
            SRLI(r1, r2, i) => Self::SRLI(
                update_reg(reg_to_reg_map, r1),
                update_reg(reg_to_reg_map, r2),
                i.clone(),
            ),
            SUB(r1, r2, r3) => Self::SUB(
                update_reg(reg_to_reg_map, r1),
                update_reg(reg_to_reg_map, r2),
                update_reg(reg_to_reg_map, r3),
            ),
            SUBI(r1, r2, i) => Self::SUBI(
                update_reg(reg_to_reg_map, r1),
                update_reg(reg_to_reg_map, r2),
                i.clone(),
            ),
            XOR(r1, r2, r3) => Self::XOR(
                update_reg(reg_to_reg_map, r1),
                update_reg(reg_to_reg_map, r2),
                update_reg(reg_to_reg_map, r3),
            ),
            XORI(r1, r2, i) => Self::XORI(
                update_reg(reg_to_reg_map, r1),
                update_reg(reg_to_reg_map, r2),
                i.clone(),
            ),
            WQOP(r1, r2, r3, i) => Self::WQOP(
                update_reg(reg_to_reg_map, r1),
                update_reg(reg_to_reg_map, r2),
                update_reg(reg_to_reg_map, r3),
                i.clone(),
            ),
            WQML(r1, r2, r3, i) => Self::WQML(
                update_reg(reg_to_reg_map, r1),
                update_reg(reg_to_reg_map, r2),
                update_reg(reg_to_reg_map, r3),
                i.clone(),
            ),
            WQDV(r1, r2, r3, i) => Self::WQDV(
                update_reg(reg_to_reg_map, r1),
                update_reg(reg_to_reg_map, r2),
                update_reg(reg_to_reg_map, r3),
                i.clone(),
            ),
            WQMD(r1, r2, r3, r4) => Self::WQMD(
                update_reg(reg_to_reg_map, r1),
                update_reg(reg_to_reg_map, r2),
                update_reg(reg_to_reg_map, r3),
                update_reg(reg_to_reg_map, r4),
            ),
            WQCM(r1, r2, r3, i) => Self::WQCM(
                update_reg(reg_to_reg_map, r1),
                update_reg(reg_to_reg_map, r2),
                update_reg(reg_to_reg_map, r3),
                i.clone(),
            ),
            WQAM(r1, r2, r3, r4) => Self::WQAM(
                update_reg(reg_to_reg_map, r1),
                update_reg(reg_to_reg_map, r2),
                update_reg(reg_to_reg_map, r3),
                update_reg(reg_to_reg_map, r4),
            ),
            WQMM(r1, r2, r3, r4) => Self::WQMM(
                update_reg(reg_to_reg_map, r1),
                update_reg(reg_to_reg_map, r2),
                update_reg(reg_to_reg_map, r3),
                update_reg(reg_to_reg_map, r4),
            ),

            /* Control Flow Instructions */
            JMP(r1) => Self::JMP(update_reg(reg_to_reg_map, r1)),
            JI(_) => self.clone(),
            JNE(r1, r2, r3) => Self::JNE(
                update_reg(reg_to_reg_map, r1),
                update_reg(reg_to_reg_map, r2),
                update_reg(reg_to_reg_map, r3),
            ),
            JNEI(r1, r2, i) => Self::JNEI(
                update_reg(reg_to_reg_map, r1),
                update_reg(reg_to_reg_map, r2),
                i.clone(),
            ),
            JNZI(r1, i) => Self::JNZI(update_reg(reg_to_reg_map, r1), i.clone()),
            RET(r1) => Self::RET(update_reg(reg_to_reg_map, r1)),

            /* Memory Instructions */
            ALOC(hp, r1) => Self::ALOC(hp.clone(), update_reg(reg_to_reg_map, r1)),
            CFEI(sp, i) => Self::CFEI(sp.clone(), i.clone()),
            CFSI(sp, i) => Self::CFSI(sp.clone(), i.clone()),
            CFE(sp, r1) => Self::CFE(sp.clone(), update_reg(reg_to_reg_map, r1)),
            CFS(sp, r1) => Self::CFS(sp.clone(), update_reg(reg_to_reg_map, r1)),
            LB(r1, r2, i) => Self::LB(
                update_reg(reg_to_reg_map, r1),
                update_reg(reg_to_reg_map, r2),
                i.clone(),
            ),
            LW(r1, r2, i) => Self::LW(
                update_reg(reg_to_reg_map, r1),
                update_reg(reg_to_reg_map, r2),
                i.clone(),
            ),
            MCL(r1, r2) => Self::MCL(
                update_reg(reg_to_reg_map, r1),
                update_reg(reg_to_reg_map, r2),
            ),
            MCLI(r1, i) => Self::MCLI(update_reg(reg_to_reg_map, r1), i.clone()),
            MCP(r1, r2, r3) => Self::MCP(
                update_reg(reg_to_reg_map, r1),
                update_reg(reg_to_reg_map, r2),
                update_reg(reg_to_reg_map, r3),
            ),
            MEQ(r1, r2, r3, r4) => Self::MEQ(
                update_reg(reg_to_reg_map, r1),
                update_reg(reg_to_reg_map, r2),
                update_reg(reg_to_reg_map, r3),
                update_reg(reg_to_reg_map, r4),
            ),
            MCPI(r1, r2, i) => Self::MCPI(
                update_reg(reg_to_reg_map, r1),
                update_reg(reg_to_reg_map, r2),
                i.clone(),
            ),
            SB(r1, r2, i) => Self::SB(
                update_reg(reg_to_reg_map, r1),
                update_reg(reg_to_reg_map, r2),
                i.clone(),
            ),
            SW(r1, r2, i) => Self::SW(
                update_reg(reg_to_reg_map, r1),
                update_reg(reg_to_reg_map, r2),
                i.clone(),
            ),

            /* Contract Instructions */
            BAL(r1, r2, r3) => Self::BAL(
                update_reg(reg_to_reg_map, r1),
                update_reg(reg_to_reg_map, r2),
                update_reg(reg_to_reg_map, r3),
            ),
            BHEI(r1) => Self::BHEI(update_reg(reg_to_reg_map, r1)),
            BHSH(r1, r2) => Self::BHSH(
                update_reg(reg_to_reg_map, r1),
                update_reg(reg_to_reg_map, r2),
            ),
            BURN(r1, r2) => Self::BURN(
                update_reg(reg_to_reg_map, r1),
                update_reg(reg_to_reg_map, r2),
            ),
            CALL(r1, r2, r3, r4) => Self::CALL(
                update_reg(reg_to_reg_map, r1),
                update_reg(reg_to_reg_map, r2),
                update_reg(reg_to_reg_map, r3),
                update_reg(reg_to_reg_map, r4),
            ),
            CB(r1) => Self::CB(update_reg(reg_to_reg_map, r1)),
            CCP(r1, r2, r3, r4) => Self::CCP(
                update_reg(reg_to_reg_map, r1),
                update_reg(reg_to_reg_map, r2),
                update_reg(reg_to_reg_map, r3),
                update_reg(reg_to_reg_map, r4),
            ),
            CROO(r1, r2) => Self::CROO(
                update_reg(reg_to_reg_map, r1),
                update_reg(reg_to_reg_map, r2),
            ),
            CSIZ(r1, r2) => Self::CSIZ(
                update_reg(reg_to_reg_map, r1),
                update_reg(reg_to_reg_map, r2),
            ),
            BSIZ(r1, r2) => Self::BSIZ(
                update_reg(reg_to_reg_map, r1),
                update_reg(reg_to_reg_map, r2),
            ),
            LDC(r1, r2, r3, i0) => Self::LDC(
                update_reg(reg_to_reg_map, r1),
                update_reg(reg_to_reg_map, r2),
                update_reg(reg_to_reg_map, r3),
                i0.clone(),
            ),
            BLDD(r1, r2, r3, r4) => Self::BLDD(
                update_reg(reg_to_reg_map, r1),
                update_reg(reg_to_reg_map, r2),
                update_reg(reg_to_reg_map, r3),
                update_reg(reg_to_reg_map, r4),
            ),
            LOG(r1, r2, r3, r4) => Self::LOG(
                update_reg(reg_to_reg_map, r1),
                update_reg(reg_to_reg_map, r2),
                update_reg(reg_to_reg_map, r3),
                update_reg(reg_to_reg_map, r4),
            ),
            LOGD(r1, r2, r3, r4) => Self::LOGD(
                update_reg(reg_to_reg_map, r1),
                update_reg(reg_to_reg_map, r2),
                update_reg(reg_to_reg_map, r3),
                update_reg(reg_to_reg_map, r4),
            ),
            MINT(r1, r2) => Self::MINT(
                update_reg(reg_to_reg_map, r1),
                update_reg(reg_to_reg_map, r2),
            ),
            RETD(r1, r2) => Self::RETD(
                update_reg(reg_to_reg_map, r1),
                update_reg(reg_to_reg_map, r2),
            ),
            RVRT(reg1) => Self::RVRT(update_reg(reg_to_reg_map, reg1)),
            SMO(r1, r2, r3, r4) => Self::SMO(
                update_reg(reg_to_reg_map, r1),
                update_reg(reg_to_reg_map, r2),
                update_reg(reg_to_reg_map, r3),
                update_reg(reg_to_reg_map, r4),
            ),
            SCWQ(r1, r2, r3) => Self::SCWQ(
                update_reg(reg_to_reg_map, r1),
                update_reg(reg_to_reg_map, r2),
                update_reg(reg_to_reg_map, r3),
            ),
            SRW(r1, r2, r3) => Self::SRW(
                update_reg(reg_to_reg_map, r1),
                update_reg(reg_to_reg_map, r2),
                update_reg(reg_to_reg_map, r3),
            ),
            SRWQ(r1, r2, r3, r4) => Self::SRWQ(
                update_reg(reg_to_reg_map, r1),
                update_reg(reg_to_reg_map, r2),
                update_reg(reg_to_reg_map, r3),
                update_reg(reg_to_reg_map, r4),
            ),
            SWW(r1, r2, r3) => Self::SWW(
                update_reg(reg_to_reg_map, r1),
                update_reg(reg_to_reg_map, r2),
                update_reg(reg_to_reg_map, r3),
            ),
            SWWQ(r1, r2, r3, r4) => Self::SWWQ(
                update_reg(reg_to_reg_map, r1),
                update_reg(reg_to_reg_map, r2),
                update_reg(reg_to_reg_map, r3),
                update_reg(reg_to_reg_map, r4),
            ),
            TIME(r1, r2) => Self::TIME(
                update_reg(reg_to_reg_map, r1),
                update_reg(reg_to_reg_map, r2),
            ),
            TR(r1, r2, r3) => Self::TR(
                update_reg(reg_to_reg_map, r1),
                update_reg(reg_to_reg_map, r2),
                update_reg(reg_to_reg_map, r3),
            ),
            TRO(r1, r2, r3, r4) => Self::TRO(
                update_reg(reg_to_reg_map, r1),
                update_reg(reg_to_reg_map, r2),
                update_reg(reg_to_reg_map, r3),
                update_reg(reg_to_reg_map, r4),
            ),

            /* Cryptographic Instructions */
            ECK1(r1, r2, r3) => Self::ECK1(
                update_reg(reg_to_reg_map, r1),
                update_reg(reg_to_reg_map, r2),
                update_reg(reg_to_reg_map, r3),
            ),
            ECR1(r1, r2, r3) => Self::ECR1(
                update_reg(reg_to_reg_map, r1),
                update_reg(reg_to_reg_map, r2),
                update_reg(reg_to_reg_map, r3),
            ),
            ED19(r1, r2, r3, r4) => Self::ED19(
                update_reg(reg_to_reg_map, r1),
                update_reg(reg_to_reg_map, r2),
                update_reg(reg_to_reg_map, r3),
                update_reg(reg_to_reg_map, r4),
            ),
            K256(r1, r2, r3) => Self::K256(
                update_reg(reg_to_reg_map, r1),
                update_reg(reg_to_reg_map, r2),
                update_reg(reg_to_reg_map, r3),
            ),
            S256(r1, r2, r3) => Self::S256(
                update_reg(reg_to_reg_map, r1),
                update_reg(reg_to_reg_map, r2),
                update_reg(reg_to_reg_map, r3),
            ),
            ECOP(r1, r2, r3, r4) => Self::ECOP(
                update_reg(reg_to_reg_map, r1),
                update_reg(reg_to_reg_map, r2),
                update_reg(reg_to_reg_map, r3),
                update_reg(reg_to_reg_map, r4),
            ),
            EPAR(r1, r2, r3, r4) => Self::EPAR(
                update_reg(reg_to_reg_map, r1),
                update_reg(reg_to_reg_map, r2),
                update_reg(reg_to_reg_map, r3),
                update_reg(reg_to_reg_map, r4),
            ),

            /* Other Instructions */
            ECAL(r1, r2, r3, r4) => Self::ECAL(
                update_reg(reg_to_reg_map, r1),
                update_reg(reg_to_reg_map, r2),
                update_reg(reg_to_reg_map, r3),
                update_reg(reg_to_reg_map, r4),
            ),
            FLAG(r1) => Self::FLAG(update_reg(reg_to_reg_map, r1)),
            GM(r1, i) => Self::GM(update_reg(reg_to_reg_map, r1), i.clone()),
            GTF(r1, r2, i) => Self::GTF(
                update_reg(reg_to_reg_map, r1),
                update_reg(reg_to_reg_map, r2),
                i.clone(),
            ),

            /* Non-VM Instructions */
            BLOB(i) => Self::BLOB(i.clone()),
            DataSectionOffsetPlaceholder => Self::DataSectionOffsetPlaceholder,
            ConfigurablesOffsetPlaceholder => Self::ConfigurablesOffsetPlaceholder,
            LoadDataId(r1, i) => Self::LoadDataId(update_reg(reg_to_reg_map, r1), i.clone()),
            AddrDataId(r1, i) => Self::AddrDataId(update_reg(reg_to_reg_map, r1), i.clone()),
            Undefined => Self::Undefined,
        }
    }

    /// Use `offset_map` to update the immediate value of a jump instruction. The map simply tells
    /// us what the new offset should be given the existing offset.
    pub(crate) fn update_jump_immediate_values(&mut self, offset_map: &HashMap<u64, u64>) -> Self {
        use VirtualOp::*;
        match self {
            JI(i) => Self::JI(
                VirtualImmediate24::new(
                    *offset_map
                        .get(&(i.value() as u64))
                        .expect("new offset should be valid"),
                    crate::span::Span::new(" ".into(), 0, 0, None).unwrap(),
                )
                .unwrap(),
            ),
            JNEI(r1, r2, i) => Self::JNEI(
                r1.clone(),
                r2.clone(),
                VirtualImmediate12::new(
                    *offset_map
                        .get(&(i.value() as u64))
                        .expect("new offset should be valid"),
                    crate::span::Span::new(" ".into(), 0, 0, None).unwrap(),
                )
                .unwrap(),
            ),
            JNZI(r1, i) => Self::JNZI(
                r1.clone(),
                VirtualImmediate18::new(
                    *offset_map
                        .get(&(i.value() as u64))
                        .expect("new offset should be valid"),
                    crate::span::Span::new(" ".into(), 0, 0, None).unwrap(),
                )
                .unwrap(),
            ),

            _ => self.clone(),
        }
    }

    pub(crate) fn allocate_registers(&self, pool: &RegisterPool) -> AllocatedOpcode {
        let virtual_registers = self.registers();
        let register_allocation_result = virtual_registers
            .into_iter()
            .map(|x| match x {
                VirtualRegister::Constant(c) => (x, Some(AllocatedRegister::Constant(*c))),
                VirtualRegister::Virtual(_) => (x, pool.get_register(x)),
            })
            .map(|(x, register_opt)| register_opt.map(|register| (x, register)))
            .collect::<Option<Vec<_>>>();

        // Maps virtual registers to their allocated equivalent
        let mut mapping = HashMap::default();
        match register_allocation_result {
            Some(o) => {
                for (key, val) in o {
                    mapping.insert(key, val);
                }
            }
            None => {
                unimplemented!(
                    "The allocator cannot resolve a register mapping for this program.
                 This is a temporary artifact of the extremely early stage version of this language.
                 Try to lower the number of variables you use."
                );
            }
        };

        use VirtualOp::*;
        match self {
            /* Arithmetic/Logic (ALU) Instructions */
            ADD(reg1, reg2, reg3) => AllocatedOpcode::ADD(
                map_reg(&mapping, reg1),
                map_reg(&mapping, reg2),
                map_reg(&mapping, reg3),
            ),
            ADDI(reg1, reg2, imm) => AllocatedOpcode::ADDI(
                map_reg(&mapping, reg1),
                map_reg(&mapping, reg2),
                imm.clone(),
            ),
            AND(reg1, reg2, reg3) => AllocatedOpcode::AND(
                map_reg(&mapping, reg1),
                map_reg(&mapping, reg2),
                map_reg(&mapping, reg3),
            ),
            ANDI(reg1, reg2, imm) => AllocatedOpcode::ANDI(
                map_reg(&mapping, reg1),
                map_reg(&mapping, reg2),
                imm.clone(),
            ),
            DIV(reg1, reg2, reg3) => AllocatedOpcode::DIV(
                map_reg(&mapping, reg1),
                map_reg(&mapping, reg2),
                map_reg(&mapping, reg3),
            ),
            DIVI(reg1, reg2, imm) => AllocatedOpcode::DIVI(
                map_reg(&mapping, reg1),
                map_reg(&mapping, reg2),
                imm.clone(),
            ),
            EQ(reg1, reg2, reg3) => AllocatedOpcode::EQ(
                map_reg(&mapping, reg1),
                map_reg(&mapping, reg2),
                map_reg(&mapping, reg3),
            ),
            EXP(reg1, reg2, reg3) => AllocatedOpcode::EXP(
                map_reg(&mapping, reg1),
                map_reg(&mapping, reg2),
                map_reg(&mapping, reg3),
            ),
            EXPI(reg1, reg2, imm) => AllocatedOpcode::EXPI(
                map_reg(&mapping, reg1),
                map_reg(&mapping, reg2),
                imm.clone(),
            ),
            GT(reg1, reg2, reg3) => AllocatedOpcode::GT(
                map_reg(&mapping, reg1),
                map_reg(&mapping, reg2),
                map_reg(&mapping, reg3),
            ),
            LT(reg1, reg2, reg3) => AllocatedOpcode::LT(
                map_reg(&mapping, reg1),
                map_reg(&mapping, reg2),
                map_reg(&mapping, reg3),
            ),
            MLOG(reg1, reg2, reg3) => AllocatedOpcode::MLOG(
                map_reg(&mapping, reg1),
                map_reg(&mapping, reg2),
                map_reg(&mapping, reg3),
            ),
            MOD(reg1, reg2, reg3) => AllocatedOpcode::MOD(
                map_reg(&mapping, reg1),
                map_reg(&mapping, reg2),
                map_reg(&mapping, reg3),
            ),
            MODI(reg1, reg2, imm) => AllocatedOpcode::MODI(
                map_reg(&mapping, reg1),
                map_reg(&mapping, reg2),
                imm.clone(),
            ),
            MOVE(reg1, reg2) => {
                AllocatedOpcode::MOVE(map_reg(&mapping, reg1), map_reg(&mapping, reg2))
            }
            MOVI(reg1, imm) => AllocatedOpcode::MOVI(map_reg(&mapping, reg1), imm.clone()),
            MROO(reg1, reg2, reg3) => AllocatedOpcode::MROO(
                map_reg(&mapping, reg1),
                map_reg(&mapping, reg2),
                map_reg(&mapping, reg3),
            ),
            MUL(reg1, reg2, reg3) => AllocatedOpcode::MUL(
                map_reg(&mapping, reg1),
                map_reg(&mapping, reg2),
                map_reg(&mapping, reg3),
            ),
            MULI(reg1, reg2, imm) => AllocatedOpcode::MULI(
                map_reg(&mapping, reg1),
                map_reg(&mapping, reg2),
                imm.clone(),
            ),
            NOOP => AllocatedOpcode::NOOP,
            NOT(reg1, reg2) => {
                AllocatedOpcode::NOT(map_reg(&mapping, reg1), map_reg(&mapping, reg2))
            }
            OR(reg1, reg2, reg3) => AllocatedOpcode::OR(
                map_reg(&mapping, reg1),
                map_reg(&mapping, reg2),
                map_reg(&mapping, reg3),
            ),
            ORI(reg1, reg2, imm) => AllocatedOpcode::ORI(
                map_reg(&mapping, reg1),
                map_reg(&mapping, reg2),
                imm.clone(),
            ),
            SLL(reg1, reg2, reg3) => AllocatedOpcode::SLL(
                map_reg(&mapping, reg1),
                map_reg(&mapping, reg2),
                map_reg(&mapping, reg3),
            ),
            SLLI(reg1, reg2, imm) => AllocatedOpcode::SLLI(
                map_reg(&mapping, reg1),
                map_reg(&mapping, reg2),
                imm.clone(),
            ),
            SRL(reg1, reg2, reg3) => AllocatedOpcode::SRL(
                map_reg(&mapping, reg1),
                map_reg(&mapping, reg2),
                map_reg(&mapping, reg3),
            ),
            SRLI(reg1, reg2, imm) => AllocatedOpcode::SRLI(
                map_reg(&mapping, reg1),
                map_reg(&mapping, reg2),
                imm.clone(),
            ),
            SUB(reg1, reg2, reg3) => AllocatedOpcode::SUB(
                map_reg(&mapping, reg1),
                map_reg(&mapping, reg2),
                map_reg(&mapping, reg3),
            ),
            SUBI(reg1, reg2, imm) => AllocatedOpcode::SUBI(
                map_reg(&mapping, reg1),
                map_reg(&mapping, reg2),
                imm.clone(),
            ),
            XOR(reg1, reg2, reg3) => AllocatedOpcode::XOR(
                map_reg(&mapping, reg1),
                map_reg(&mapping, reg2),
                map_reg(&mapping, reg3),
            ),
            XORI(reg1, reg2, imm) => AllocatedOpcode::XORI(
                map_reg(&mapping, reg1),
                map_reg(&mapping, reg2),
                imm.clone(),
            ),
            WQOP(reg1, reg2, reg3, imm) => AllocatedOpcode::WQOP(
                map_reg(&mapping, reg1),
                map_reg(&mapping, reg2),
                map_reg(&mapping, reg3),
                imm.clone(),
            ),
            WQML(reg1, reg2, reg3, imm) => AllocatedOpcode::WQML(
                map_reg(&mapping, reg1),
                map_reg(&mapping, reg2),
                map_reg(&mapping, reg3),
                imm.clone(),
            ),
            WQDV(reg1, reg2, reg3, imm) => AllocatedOpcode::WQDV(
                map_reg(&mapping, reg1),
                map_reg(&mapping, reg2),
                map_reg(&mapping, reg3),
                imm.clone(),
            ),
            WQMD(reg1, reg2, reg3, reg4) => AllocatedOpcode::WQMD(
                map_reg(&mapping, reg1),
                map_reg(&mapping, reg2),
                map_reg(&mapping, reg3),
                map_reg(&mapping, reg4),
            ),
            WQCM(reg1, reg2, reg3, imm) => AllocatedOpcode::WQCM(
                map_reg(&mapping, reg1),
                map_reg(&mapping, reg2),
                map_reg(&mapping, reg3),
                imm.clone(),
            ),
            WQAM(reg1, reg2, reg3, reg4) => AllocatedOpcode::WQAM(
                map_reg(&mapping, reg1),
                map_reg(&mapping, reg2),
                map_reg(&mapping, reg3),
                map_reg(&mapping, reg4),
            ),
            WQMM(reg1, reg2, reg3, reg4) => AllocatedOpcode::WQMM(
                map_reg(&mapping, reg1),
                map_reg(&mapping, reg2),
                map_reg(&mapping, reg3),
                map_reg(&mapping, reg4),
            ),

            /* Control Flow Instructions */
            JMP(reg1) => AllocatedOpcode::JMP(map_reg(&mapping, reg1)),
            JI(imm) => AllocatedOpcode::JI(imm.clone()),
            JNE(reg1, reg2, reg3) => AllocatedOpcode::JNE(
                map_reg(&mapping, reg1),
                map_reg(&mapping, reg2),
                map_reg(&mapping, reg3),
            ),
            JNEI(reg1, reg2, imm) => AllocatedOpcode::JNEI(
                map_reg(&mapping, reg1),
                map_reg(&mapping, reg2),
                imm.clone(),
            ),
            JNZI(reg1, imm) => AllocatedOpcode::JNZI(map_reg(&mapping, reg1), imm.clone()),
            RET(reg) => AllocatedOpcode::RET(map_reg(&mapping, reg)),

            /* Memory Instructions */
            ALOC(_hp, reg) => AllocatedOpcode::ALOC(map_reg(&mapping, reg)),
            CFEI(_sp, imm) => AllocatedOpcode::CFEI(imm.clone()),
            CFSI(_sp, imm) => AllocatedOpcode::CFSI(imm.clone()),
            CFE(_sp, reg) => AllocatedOpcode::CFE(map_reg(&mapping, reg)),
            CFS(_sp, reg) => AllocatedOpcode::CFS(map_reg(&mapping, reg)),
            LB(reg1, reg2, imm) => AllocatedOpcode::LB(
                map_reg(&mapping, reg1),
                map_reg(&mapping, reg2),
                imm.clone(),
            ),
            LW(reg1, reg2, imm) => AllocatedOpcode::LW(
                map_reg(&mapping, reg1),
                map_reg(&mapping, reg2),
                imm.clone(),
            ),
            MCL(reg1, reg2) => {
                AllocatedOpcode::MCL(map_reg(&mapping, reg1), map_reg(&mapping, reg2))
            }
            MCLI(reg1, imm) => AllocatedOpcode::MCLI(map_reg(&mapping, reg1), imm.clone()),
            MCP(reg1, reg2, reg3) => AllocatedOpcode::MCP(
                map_reg(&mapping, reg1),
                map_reg(&mapping, reg2),
                map_reg(&mapping, reg3),
            ),
            MCPI(reg1, reg2, imm) => AllocatedOpcode::MCPI(
                map_reg(&mapping, reg1),
                map_reg(&mapping, reg2),
                imm.clone(),
            ),
            MEQ(reg1, reg2, reg3, reg4) => AllocatedOpcode::MEQ(
                map_reg(&mapping, reg1),
                map_reg(&mapping, reg2),
                map_reg(&mapping, reg3),
                map_reg(&mapping, reg4),
            ),
            SB(reg1, reg2, imm) => AllocatedOpcode::SB(
                map_reg(&mapping, reg1),
                map_reg(&mapping, reg2),
                imm.clone(),
            ),
            SW(reg1, reg2, imm) => AllocatedOpcode::SW(
                map_reg(&mapping, reg1),
                map_reg(&mapping, reg2),
                imm.clone(),
            ),

            /* Contract Instructions */
            BAL(reg1, reg2, reg3) => AllocatedOpcode::BAL(
                map_reg(&mapping, reg1),
                map_reg(&mapping, reg2),
                map_reg(&mapping, reg3),
            ),
            BHEI(reg1) => AllocatedOpcode::BHEI(map_reg(&mapping, reg1)),
            BHSH(reg1, reg2) => {
                AllocatedOpcode::BHSH(map_reg(&mapping, reg1), map_reg(&mapping, reg2))
            }
            BURN(reg1, reg2) => {
                AllocatedOpcode::BURN(map_reg(&mapping, reg1), map_reg(&mapping, reg2))
            }
            CALL(reg1, reg2, reg3, reg4) => AllocatedOpcode::CALL(
                map_reg(&mapping, reg1),
                map_reg(&mapping, reg2),
                map_reg(&mapping, reg3),
                map_reg(&mapping, reg4),
            ),
            CB(reg1) => AllocatedOpcode::CB(map_reg(&mapping, reg1)),
            CCP(reg1, reg2, reg3, reg4) => AllocatedOpcode::CCP(
                map_reg(&mapping, reg1),
                map_reg(&mapping, reg2),
                map_reg(&mapping, reg3),
                map_reg(&mapping, reg4),
            ),
            CROO(reg1, reg2) => {
                AllocatedOpcode::CROO(map_reg(&mapping, reg1), map_reg(&mapping, reg2))
            }
            CSIZ(reg1, reg2) => {
                AllocatedOpcode::CSIZ(map_reg(&mapping, reg1), map_reg(&mapping, reg2))
            }
            BSIZ(reg1, reg2) => {
                AllocatedOpcode::BSIZ(map_reg(&mapping, reg1), map_reg(&mapping, reg2))
            }
            LDC(reg1, reg2, reg3, imm0) => AllocatedOpcode::LDC(
                map_reg(&mapping, reg1),
                map_reg(&mapping, reg2),
                map_reg(&mapping, reg3),
                imm0.clone(),
            ),
            BLDD(reg1, reg2, reg3, reg4) => AllocatedOpcode::BLDD(
                map_reg(&mapping, reg1),
                map_reg(&mapping, reg2),
                map_reg(&mapping, reg3),
                map_reg(&mapping, reg4),
            ),
            LOG(reg1, reg2, reg3, reg4) => AllocatedOpcode::LOG(
                map_reg(&mapping, reg1),
                map_reg(&mapping, reg2),
                map_reg(&mapping, reg3),
                map_reg(&mapping, reg4),
            ),
            LOGD(reg1, reg2, reg3, reg4) => AllocatedOpcode::LOGD(
                map_reg(&mapping, reg1),
                map_reg(&mapping, reg2),
                map_reg(&mapping, reg3),
                map_reg(&mapping, reg4),
            ),
            MINT(reg1, reg2) => {
                AllocatedOpcode::MINT(map_reg(&mapping, reg1), map_reg(&mapping, reg2))
            }
            RETD(reg1, reg2) => {
                AllocatedOpcode::RETD(map_reg(&mapping, reg1), map_reg(&mapping, reg2))
            }
            RVRT(reg1) => AllocatedOpcode::RVRT(map_reg(&mapping, reg1)),
            SMO(reg1, reg2, reg3, reg4) => AllocatedOpcode::SMO(
                map_reg(&mapping, reg1),
                map_reg(&mapping, reg2),
                map_reg(&mapping, reg3),
                map_reg(&mapping, reg4),
            ),
            SCWQ(reg1, reg2, reg3) => AllocatedOpcode::SCWQ(
                map_reg(&mapping, reg1),
                map_reg(&mapping, reg2),
                map_reg(&mapping, reg3),
            ),
            SRW(reg1, reg2, reg3) => AllocatedOpcode::SRW(
                map_reg(&mapping, reg1),
                map_reg(&mapping, reg2),
                map_reg(&mapping, reg3),
            ),
            SRWQ(reg1, reg2, reg3, reg4) => AllocatedOpcode::SRWQ(
                map_reg(&mapping, reg1),
                map_reg(&mapping, reg2),
                map_reg(&mapping, reg3),
                map_reg(&mapping, reg4),
            ),
            SWW(reg1, reg2, reg3) => AllocatedOpcode::SWW(
                map_reg(&mapping, reg1),
                map_reg(&mapping, reg2),
                map_reg(&mapping, reg3),
            ),
            SWWQ(reg1, reg2, reg3, reg4) => AllocatedOpcode::SWWQ(
                map_reg(&mapping, reg1),
                map_reg(&mapping, reg2),
                map_reg(&mapping, reg3),
                map_reg(&mapping, reg4),
            ),
            TIME(reg1, reg2) => {
                AllocatedOpcode::TIME(map_reg(&mapping, reg1), map_reg(&mapping, reg2))
            }
            TR(reg1, reg2, reg3) => AllocatedOpcode::TR(
                map_reg(&mapping, reg1),
                map_reg(&mapping, reg2),
                map_reg(&mapping, reg3),
            ),
            TRO(reg1, reg2, reg3, reg4) => AllocatedOpcode::TRO(
                map_reg(&mapping, reg1),
                map_reg(&mapping, reg2),
                map_reg(&mapping, reg3),
                map_reg(&mapping, reg4),
            ),

            /* Cryptographic Instructions */
            ECK1(reg1, reg2, reg3) => AllocatedOpcode::ECK1(
                map_reg(&mapping, reg1),
                map_reg(&mapping, reg2),
                map_reg(&mapping, reg3),
            ),
            ECR1(reg1, reg2, reg3) => AllocatedOpcode::ECR1(
                map_reg(&mapping, reg1),
                map_reg(&mapping, reg2),
                map_reg(&mapping, reg3),
            ),
            ED19(reg1, reg2, reg3, reg4) => AllocatedOpcode::ED19(
                map_reg(&mapping, reg1),
                map_reg(&mapping, reg2),
                map_reg(&mapping, reg3),
                map_reg(&mapping, reg4),
            ),
            K256(reg1, reg2, reg3) => AllocatedOpcode::K256(
                map_reg(&mapping, reg1),
                map_reg(&mapping, reg2),
                map_reg(&mapping, reg3),
            ),
            S256(reg1, reg2, reg3) => AllocatedOpcode::S256(
                map_reg(&mapping, reg1),
                map_reg(&mapping, reg2),
                map_reg(&mapping, reg3),
            ),
            ECOP(reg1, reg2, reg3, reg4) => AllocatedOpcode::ECOP(
                map_reg(&mapping, reg1),
                map_reg(&mapping, reg2),
                map_reg(&mapping, reg3),
                map_reg(&mapping, reg4),
            ),
            EPAR(reg1, reg2, reg3, reg4) => AllocatedOpcode::EPAR(
                map_reg(&mapping, reg1),
                map_reg(&mapping, reg2),
                map_reg(&mapping, reg3),
                map_reg(&mapping, reg4),
            ),

            /* Other Instructions */
            ECAL(reg1, reg2, reg3, reg4) => AllocatedOpcode::ECAL(
                map_reg(&mapping, reg1),
                map_reg(&mapping, reg2),
                map_reg(&mapping, reg3),
                map_reg(&mapping, reg4),
            ),
            FLAG(reg) => AllocatedOpcode::FLAG(map_reg(&mapping, reg)),
            GM(reg, imm) => AllocatedOpcode::GM(map_reg(&mapping, reg), imm.clone()),
            GTF(reg1, reg2, imm) => AllocatedOpcode::GTF(
                map_reg(&mapping, reg1),
                map_reg(&mapping, reg2),
                imm.clone(),
            ),

            /* Non-VM Instructions */
            BLOB(imm) => AllocatedOpcode::BLOB(imm.clone()),
            DataSectionOffsetPlaceholder => AllocatedOpcode::DataSectionOffsetPlaceholder,
            ConfigurablesOffsetPlaceholder => AllocatedOpcode::ConfigurablesOffsetPlaceholder,
            LoadDataId(reg1, label) => {
                AllocatedOpcode::LoadDataId(map_reg(&mapping, reg1), label.clone())
            }
            AddrDataId(reg1, label) => {
                AllocatedOpcode::AddrDataId(map_reg(&mapping, reg1), label.clone())
            }
            Undefined => AllocatedOpcode::Undefined,
        }
    }
}

/// An unchecked function which serves as a convenience for looking up register mappings
fn map_reg(
    mapping: &HashMap<&VirtualRegister, AllocatedRegister>,
    reg: &VirtualRegister,
) -> AllocatedRegister {
    mapping.get(reg).unwrap().clone()
}

fn update_reg(
    reg_to_reg_map: &IndexMap<&VirtualRegister, &VirtualRegister>,
    reg: &VirtualRegister,
) -> VirtualRegister {
    if let Some(r) = reg_to_reg_map.get(reg) {
        assert!(reg.is_virtual(), "Only virtual registers should be updated");
        (*r).into()
    } else {
        reg.clone()
    }
}

#[derive(Debug, Clone, Copy, Eq, PartialEq, Hash)]
/// A label for a spot in the bytecode, to be later compiled to an offset.
pub struct Label(pub(crate) usize);
impl fmt::Display for Label {
    fn fmt(&self, f: &mut fmt::Formatter<'_>) -> fmt::Result {
        write!(f, ".{}", self.0)
    }
}<|MERGE_RESOLUTION|>--- conflicted
+++ resolved
@@ -486,11 +486,8 @@
             | K256(_, _, _)
             | S256(_, _, _)
             | ECOP(_, _, _, _)
-<<<<<<< HEAD
-=======
             // Other instructions
             | ECAL(_, _, _, _)
->>>>>>> f6be1253
             | FLAG(_)
             // Virtual OPs
             | BLOB(_)
@@ -600,10 +597,7 @@
             | S256(_, _, _)
             | ECOP(_, _, _, _)
             | EPAR(_, _, _, _)
-<<<<<<< HEAD
-=======
             | ECAL(_, _, _, _)
->>>>>>> f6be1253
             | GM(_, _)
             | GTF(_, _, _)
             | BLOB(_)
