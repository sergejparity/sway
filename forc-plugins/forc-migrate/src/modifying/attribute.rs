--- conflicted
+++ resolved
@@ -4,15 +4,7 @@
     keywords::{HashBangToken, HashToken, Token},
     AttributeDecl, Literal, Parens, Punctuated,
 };
-<<<<<<< HEAD
-use sway_features::Feature;
 use sway_types::{Ident, Span, Spanned};
-=======
-use sway_types::{
-    constants::{CFG_ATTRIBUTE_NAME, DOC_COMMENT_ATTRIBUTE_NAME},
-    Ident, Span, Spanned,
-};
->>>>>>> d821dcb0
 
 use crate::assert_insert_span;
 
