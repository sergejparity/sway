--- conflicted
+++ resolved
@@ -1037,23 +1037,20 @@
         match &type_info {
             TypeInfo::Enum(decl_ref) => {
                 let decl = decl_engine.get_enum(decl_ref);
-                let child_type_args = decl.type_parameters.iter().map(TypeArgument::from);
+                let child_type_args = decl
+                    .type_parameters
+                    .iter_excluding_self()
+                    .map(TypeArgument::from);
                 for (child_tree, type_arg) in tree.children.iter().zip(child_type_args) {
                     self.collect_call_path_tree(child_tree, &type_arg);
                 }
             }
-<<<<<<< HEAD
-            | TypeInfo::Struct {
-                type_parameters, ..
-            } => {
-                let child_type_args = type_parameters
+            TypeInfo::Struct(decl_ref) => {
+                let decl = decl_engine.get_struct(decl_ref);
+                let child_type_args = decl
+                    .type_parameters
                     .iter_excluding_self()
                     .map(TypeArgument::from);
-=======
-            TypeInfo::Struct(decl_ref) => {
-                let decl = decl_engine.get_struct(decl_ref);
-                let child_type_args = decl.type_parameters.iter().map(TypeArgument::from);
->>>>>>> 436ffe59
                 for (child_tree, type_arg) in tree.children.iter().zip(child_type_args) {
                     self.collect_call_path_tree(child_tree, &type_arg);
                 }
@@ -1118,11 +1115,7 @@
                     assign_type_to_token(token, symbol_kind, typed_token.clone(), type_id);
                 }
 
-<<<<<<< HEAD
-                for param in type_parameters.iter_excluding_self() {
-=======
-                for param in decl.type_parameters {
->>>>>>> 436ffe59
+                for param in decl.type_parameters.iter_excluding_self() {
                     self.collect_type_id(
                         param.type_id,
                         &TypedAstToken::TypedParameter(param.clone()),
@@ -1144,11 +1137,7 @@
                     assign_type_to_token(token, symbol_kind, typed_token.clone(), type_id);
                 }
 
-<<<<<<< HEAD
-                for param in type_parameters.iter_excluding_self() {
-=======
-                for param in decl.type_parameters {
->>>>>>> 436ffe59
+                for param in decl.type_parameters.iter_excluding_self() {
                     self.collect_type_id(
                         param.type_id,
                         &TypedAstToken::TypedParameter(param.clone()),
